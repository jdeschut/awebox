#
#    This file is part of awebox.
#
#    awebox -- A modeling and optimization framework for multi-kite AWE systems.
#    Copyright (C) 2017-2020 Jochem De Schutter, Rachel Leuthold, Moritz Diehl,
#                            ALU Freiburg.
#    Copyright (C) 2018-2020 Thilo Bronnenmeyer, Kiteswarms Ltd.
#    Copyright (C) 2016      Elena Malz, Sebastien Gros, Chalmers UT.
#
#    awebox is free software; you can redistribute it and/or
#    modify it under the terms of the GNU Lesser General Public
#    License as published by the Free Software Foundation; either
#    version 3 of the License, or (at your option) any later version.
#
#    awebox is distributed in the hope that it will be useful,
#    but WITHOUT ANY WARRANTY; without even the implied warranty of
#    MERCHANTABILITY or FITNESS FOR A PARTICULAR PURPOSE.  See the GNU
#    Lesser General Public License for more details.
#
#    You should have received a copy of the GNU Lesser General Public
#    License along with awebox; if not, write to the Free Software Foundation,
#    Inc., 51 Franklin Street, Fifth Floor, Boston, MA  02110-1301  USA
#
#
'''
file to provide structure operations to the awebox,
_python-3.5 / casadi-3.4.5
- author: thilo bronnenmeyer, jochem de schutter, rachel leuthold, 2017-20
'''

import casadi.tools as cas
import numpy as np

import operator

import copy
from functools import reduce
from awebox.logger.logger import Logger as awelogger
import awebox.tools.performance_operations as perf_op


def subkeys(casadi_struct, key):

    if key in casadi_struct.keys():
        indices = np.array(casadi_struct.f[key])
        number_index = indices.shape[0]

        subkeys = set()
        for idx in range(number_index):
            canonical = casadi_struct.getCanonicalIndex(indices[idx])
            new_key = canonical[1]
            subkeys.add(new_key)

        subkey_list = sorted(subkeys)
    else:
        subkey_list = []

    return subkey_list

def count_shooting_nodes(nlp_options):
    return nlp_options['n_k']

def get_shooting_vars(nlp_options, V, P, Xdot, model):

    shooting_nodes = count_shooting_nodes(nlp_options)

    shooting_vars = []
    for kdx in range(shooting_nodes):
        var_at_time = get_variables_at_time(nlp_options, V, Xdot, model.variables, kdx)
        shooting_vars = cas.horzcat(shooting_vars, var_at_time)

    return shooting_vars

def get_shooting_params(nlp_options, V, P, model):

    shooting_nodes = count_shooting_nodes(nlp_options)

    parameters = model.parameters

    use_vortex_linearization = 'lin' in parameters.keys()
    if use_vortex_linearization:
        Xdot = construct_Xdot_struct(nlp_options, model.variables_dict)(0.)

        coll_params = []
        for kdx in range(shooting_nodes):
            loc_params = get_parameters_at_time(nlp_options, P, V, Xdot, model.variables, model.parameters, kdx)
            coll_params = cas.horzcat(coll_params, loc_params)

    else:
        coll_params = cas.repmat(parameters(cas.vertcat(P['theta0'], V['phi'])), 1, (shooting_nodes))

    return coll_params



def get_coll_vars(nlp_options, V, P, Xdot, model):

    n_k = nlp_options['n_k']
    d = nlp_options['collocation']['d']

    # construct list of all collocation node variables and parameters
    coll_vars = []
    for kdx in range(n_k):
        for ddx in range(d):
            var_at_time = get_variables_at_time(nlp_options, V, Xdot, model.variables, kdx, ddx)
            coll_vars = cas.horzcat(coll_vars, var_at_time)

    return coll_vars


def get_coll_params(nlp_options, V, P, model):

    n_k = nlp_options['n_k']
    d = nlp_options['collocation']['d']
    N_coll = n_k * d # collocation points

    parameters = model.parameters

    use_vortex_linearization = 'lin' in parameters.keys()
    if use_vortex_linearization:
        Xdot = construct_Xdot_struct(nlp_options, model.variables_dict)(0.)

        coll_params = []
        for kdx in range(n_k):
            for ddx in range(d):
                loc_params = get_parameters_at_time(nlp_options, P, V, Xdot, model.variables, model.parameters, kdx, ddx)
                coll_params = cas.horzcat(coll_params, loc_params)

    else:
        coll_params = cas.repmat(parameters(cas.vertcat(P['theta0'], V['phi'])), 1, N_coll)

    return coll_params


def get_ms_vars(nlp_options, V, P, Xdot, model):

    n_k = nlp_options['n_k']

    # construct list of all multiple-shooting node variables and parameters
    ms_vars = []
    for kdx in range(n_k):
        var_at_time = get_variables_at_time(nlp_options, V, Xdot, model.variables, kdx)
        ms_vars = cas.horzcat(ms_vars, var_at_time)

    return ms_vars


def get_ms_params(nlp_options, V, P, Xdot, model):
    n_k = nlp_options['n_k']
    N_ms = n_k  # collocation points

    parameters = model.parameters

    use_vortex_linearization = 'lin' in parameters.keys()
    if use_vortex_linearization:
        message = 'vortex induction model not yet supported for multiple shooting problems.'
        awelogger.logger.error(message)

    ms_params = cas.repmat(parameters(cas.vertcat(P['theta0'], V['phi'])), 1, N_ms)

    return ms_params

def no_available_var_info(variables, var_type):
    message = var_type + ' variable not at expected location in variables. proceeding with zeros.'
    awelogger.logger.warning(message)
    return np.zeros(variables[var_type].shape)


def get_algebraics_at_time(nlp_options, V, model_variables, var_type, kdx, ddx=None):

    if (ddx is None):
        if var_type in list(V.keys()):
            return V[var_type, kdx]
        else:
            return V['coll_var', kdx, 0, var_type]
    else:
        return V['coll_var', kdx, ddx, var_type]


def get_states_at_time(nlp_options, V, model_variables, kdx, ddx=None):

    var_type = 'x'

    direct_collocation = (nlp_options['discretization'] == 'direct_collocation')
    at_control_node = (ddx is None)

    if at_control_node:
        return V[var_type, kdx]
    elif direct_collocation:
        return V['coll_var', kdx, ddx, var_type]


def get_controls_at_time(nlp_options, V, model_variables, kdx, ddx=None):

    var_type = 'u'

    multiple_shooting = (nlp_options['discretization'] == 'multiple_shooting')
    direct_collocation = (nlp_options['discretization'] == 'direct_collocation')

    piecewise_constant_controls = not (nlp_options['collocation']['u_param'] == 'poly')
    at_control_node = (ddx is None)
    before_last_node = kdx < nlp_options['n_k']

    if direct_collocation and piecewise_constant_controls and before_last_node:
        return V[var_type, kdx]

    elif direct_collocation and piecewise_constant_controls and (not before_last_node):
        return V[var_type, -1]

    elif direct_collocation and (not piecewise_constant_controls) and at_control_node:
        return V['coll_var', kdx, 0, var_type]

    elif direct_collocation and (not piecewise_constant_controls):
        return V['coll_var', kdx, ddx, var_type]

    elif multiple_shooting:
        return V[var_type, kdx]



def get_derivs_at_time(nlp_options, V, Xdot, model_variables, kdx, ddx=None):

    var_type = 'xdot'

    at_control_node = (ddx is None)
    lifted_derivs = (var_type in list(V.keys()))

    if Xdot is not None:
        empty_Xdot = Xdot(0.)
        passed_Xdot_is_meaningful = not (Xdot == empty_Xdot)
    else:
        passed_Xdot_is_meaningful = False

    if at_control_node:
        if lifted_derivs:
            return V[var_type, kdx]
        elif passed_Xdot_is_meaningful:
            return Xdot['x', kdx]
    elif passed_Xdot_is_meaningful:
<<<<<<< HEAD
        return Xdot['coll_xd', kdx, ddx]

=======
        return Xdot['coll_x', kdx, ddx]
    else:
        return np.zeros(model_variables[var_type].shape)
        # return no_available_var_info(model_variables, var_type)
>>>>>>> e194772c

def get_variables_at_time(nlp_options, V, Xdot, model_variables, kdx, ddx=None):

    var_list = []
    # make list of variables at specific time
    for var_type in model_variables.keys():

        if var_type == 'z':
            local_var = get_algebraics_at_time(nlp_options, V, model_variables, var_type, kdx, ddx)

        elif var_type == 'x':
            local_var = get_states_at_time(nlp_options, V, model_variables, kdx, ddx)

        elif var_type == 'u':
            local_var = get_controls_at_time(nlp_options, V, model_variables, kdx, ddx)

        elif var_type == 'theta':
            local_var = get_V_theta(V, nlp_options, kdx)

        elif var_type == 'xdot':
            local_var = get_derivs_at_time(nlp_options, V, Xdot, model_variables, kdx, ddx)

        var_list.append(local_var)

    var_at_time = model_variables(cas.vertcat(*var_list))

    return var_at_time



def get_variables_at_final_time(nlp_options, V, Xdot, model):

    multiple_shooting = (nlp_options['discretization'] == 'multiple_shooting')

    scheme = nlp_options['collocation']['scheme']
    direct_collocation = (nlp_options['discretization'] == 'direct_collocation')
    radau_collocation = (direct_collocation and scheme == 'radau')
    other_collocation = (direct_collocation and (not scheme == 'radau'))

    terminal_constraint = nlp_options['mpc']['terminal_point_constr']

    if radau_collocation and not terminal_constraint:
        var_at_time = get_variables_at_time(nlp_options, V, Xdot, model.variables, -1, -1)
    elif direct_collocation or multiple_shooting:
        var_at_time = get_variables_at_time(nlp_options, V, Xdot, model.variables, -1)
    else:
        message = 'unfamiliar discretization option chosen: ' + nlp_options['discretization']
        awelogger.logger.error(message)
        raise Exception(message)

    return var_at_time

def get_parameters_at_time(nlp_options, P, V, Xdot, model_variables, model_parameters, kdx=None, ddx=None):
    param_list = []

    parameters = model_parameters

    for var_type in list(parameters.keys()):
        if var_type == 'phi':
            param_list.append(V[var_type])
        if var_type == 'theta0':
            param_list.append(P[var_type])
        if var_type == 'lin':
            linearized_vars = get_variables_at_time(nlp_options, V(P['lin']), Xdot, model_variables, kdx, ddx)
            param_list.append(linearized_vars)

    param_at_time = parameters(cas.vertcat(*param_list))

    return param_at_time

def get_var_ref_at_time(nlp_options, P, V, Xdot, model, kdx, ddx=None):
    V_from_P = V(P['p', 'ref'])
    var_at_time = get_variables_at_time(nlp_options, V_from_P, Xdot, model.variables, kdx, ddx)
    return var_at_time

def get_var_ref_at_final_time(nlp_options, P, V, Xdot, model):
    V_from_P = V(P['p', 'ref'])
    var_at_time = get_variables_at_final_time(nlp_options, V_from_P, Xdot, model)
    return var_at_time

def get_V_theta(V, nlp_numerics_options, k):

    nk = nlp_numerics_options['n_k']
    k = list(range(nk+1))[k]

    if V['theta','t_f'].shape[0] == 1:
        theta = V['theta']
    else:
        theta = []
        tf_index = V.f['theta','t_f']
        theta_index = V.f['theta']
        for idx in theta_index:
            if idx == tf_index[0] and k < round(nk * nlp_numerics_options['phase_fix_reelout']):
                theta.append(V.cat[idx])
            elif idx == tf_index[1] and k >= round(nk * nlp_numerics_options['phase_fix_reelout']) :
                theta.append(V.cat[idx])
            elif idx not in tf_index:
                theta.append(V.cat[idx])
        theta = cas.vertcat(*theta)

    return theta


def calculate_tf(params, V, k):

    nk = params['n_k']

    if params['phase_fix'] == 'single_reelout':
        if k < round(nk * params['phase_fix_reelout']):
            tf = V['theta', 't_f', 0]
        else:
            tf = V['theta', 't_f', 1]
    else:
        tf = V['theta', 't_f']

    return tf

def calculate_kdx(params, V, t):

    n_k = params['n_k']

    if params['phase_fix'] == 'single_reelout':
        k_reelout = round(n_k * params['phase_fix_reelout'])
        t_reelout = k_reelout*V['theta','t_f',0]/n_k
        if t <= t_reelout:
            kdx = int(n_k * t / V['theta','t_f',0])
            tau = t / V['theta', 't_f',0]*n_k - kdx
        else:
            kdx = int(k_reelout + int(n_k * (t - t_reelout) / V['theta','t_f',1]))
            tau = (t - t_reelout)/ V['theta','t_f',1]*n_k - (kdx-k_reelout)
    else:
        kdx = int(n_k * t / V['theta','t_f'])
        tau = t / V['theta', 't_f']*n_k - kdx

    if kdx == n_k:
        kdx = n_k - 1
        tau = 1.0

    return kdx, tau

def var_si_to_scaled(var_type, var_name, var_si, scaling):

    scaling_defined_for_variable = (var_type in scaling.keys()) and (var_name in scaling[var_type].keys())
    if scaling_defined_for_variable:

        scale = scaling[var_type][var_name]

        if scale.shape == (1, 1):

            use_unit_scaling = (scale == cas.DM(1.)) or (scale == 1.)
            if use_unit_scaling:
                return var_si
            else:
                var_scaled = var_si / scale
                if type(var_si) == np.ndarray:
                    var_scaled = var_scaled.full()
                return var_scaled

        else:
            matrix_factor = cas.inv(cas.diag(scale))
            return cas.mtimes(matrix_factor, var_si)

    else:
        return var_si


def var_scaled_to_si(var_type, var_name, var_scaled, scaling):

    scaling_defined_for_variable = (var_type in scaling.keys()) and (var_name in scaling[var_type].keys())
    if scaling_defined_for_variable:

        scale = scaling[var_type][var_name]

        if scale.shape == (1, 1):

            use_unit_scaling = (scale == cas.DM(1.)) or (scale == 1.)
            if use_unit_scaling:
                return var_scaled
            else:
                return var_scaled * scale
        else:
            matrix_factor = cas.diag(scale)
            return cas.mtimes(matrix_factor, var_scaled)

    else:
        return var_scaled


def get_distinct_V_indices(V):

    distinct_indices = set([])

    number_V_entries = V.shape[0]
    for edx in range(number_V_entries):
        index = V.getCanonicalIndex(edx)

        distinct_indices.add(index[:-1])

    return distinct_indices

def si_to_scaled(V_ori, scaling):
    V = copy.deepcopy(V_ori)

    distinct_V_indices = get_distinct_V_indices(V)
    for index in distinct_V_indices:

        if len(index) == 2:
            var_type = index[0]
            var_name = index[1]
            var_si = V[var_type, var_name]
            V[var_type, var_name] = var_si_to_scaled(var_type, var_name, var_si, scaling)

        elif len(index) == 3:
            var_type = index[0]
            kdx = index[1]
            var_name = index[2]
            var_si = V[var_type, kdx, var_name]
            V[var_type, kdx, var_name] = var_si_to_scaled(var_type, var_name, var_si, scaling)

        elif (len(index) == 5) and (index[0] == 'coll_var'):
            kdx = index[1]
            ddx = index[2]
            var_type = index[3]
            var_name = index[4]
            var_si = V['coll_var', kdx, ddx, var_type, var_name]
            V['coll_var', kdx, ddx, var_type, var_name] = var_si_to_scaled(var_type, var_name, var_si, scaling)
        else:
            message = 'unexpected variable found at canonical index: ' + str(index) + ' while scaling variables from si'
            awelogger.logger.error(message)
            raise Exception(message)

    return V


def scaled_to_si(V_ori, scaling):
    V = copy.deepcopy(V_ori)

    distinct_V_indices = get_distinct_V_indices(V)
    for index in distinct_V_indices:

        if len(index) == 2:
            var_type = index[0]
            var_name = index[1]
            var_scaled = V[var_type, var_name]
            V[var_type, var_name] = var_scaled_to_si(var_type, var_name, var_scaled, scaling)

        elif len(index) == 3:
            var_type = index[0]
            kdx = index[1]
            var_name = index[2]
            var_scaled = V[var_type, kdx, var_name]
            V[var_type, kdx, var_name] = var_scaled_to_si(var_type, var_name, var_scaled, scaling)

        elif (len(index) == 5) and (index[0] == 'coll_var'):
            kdx = index[1]
            ddx = index[2]
            var_type = index[3]
            var_name = index[4]
            var_scaled = V['coll_var', kdx, ddx, var_type, var_name]
            V['coll_var', kdx, ddx, var_type, var_name] = var_scaled_to_si(var_type, var_name, var_scaled, scaling)
        else:
            message = 'unexpected variable found at canonical index: ' + str(index) + ' while scaling variables to si'
            awelogger.logger.error(message)
            raise Exception(message)

    return V


def coll_slice_to_vec(coll_slice):

    coll_list = []

    for i in range(len(coll_slice)):
        coll_list.append(cas.vertcat(*coll_slice[i]))

    coll_vec = cas.vertcat(*coll_list)

    return coll_vec

def coll_slice_to_norm(coll_slice):

    slice_norm = []
    for i in range(len(coll_slice)):
        slice_norm.append(np.linalg.norm(coll_slice[i]))

    return slice_norm

def interval_slice_to_vec(interval_slice):

    interval_vec = cas.vertcat(*interval_slice)

    return interval_vec

def get_variable_type(model, name):

    if type(model) == dict:
        variables_dict = model

    elif model.type == 'Model':
        variables_dict = model.variables_dict

    for variable_type in set(variables_dict.keys()) - set(['xdot']):
        if name in list(variables_dict[variable_type].keys()):
            return variable_type

    if name in list(variables_dict['xdot'].keys()):
        return 'xdot'

    message = 'variable ' + name + ' not found in variables dictionary'
    awelogger.logger.error(message)
    raise Exception(message)

    return None



def convert_return_status_string_to_number(return_string):

    numeric_dictionary = get_return_status_dictionary()

    for num in list(numeric_dictionary.keys()):
        if numeric_dictionary[num] == return_string:
            return num

    return 17

def convert_return_status_number_to_string(return_number):

    numeric_dictionary = get_return_status_dictionary()

    if return_number in list(numeric_dictionary.keys()):
        return numeric_dictionary[return_number]

    return 'Other'

def get_return_status_dictionary():
    # ipopt return status described here:
    # https: // www.coin - or.org / Ipopt / documentation / node36.html

    ret_stats = {}
    ret_stats[1] = 'Solve_Succeeded'
    ret_stats[2] = 'Solved_To_Acceptable_Level'
    ret_stats[3] = 'Feasible_Point_Found'
    ret_stats[4] = 'Infeasible_Problem_Detected'
    ret_stats[5] = 'Search_Direction_Becomes_Too_Small'
    ret_stats[6] = 'Diverging_Iterates'
    ret_stats[7] = 'User_Requested_Stop'
    ret_stats[8] = 'Maximum_Iterations_Exceeded'
    ret_stats[9] = 'Maximum_CpuTime_Exceeded'
    ret_stats[10] = 'Restoration_Failed'
    ret_stats[11] = 'Error_In_Step_Computation'
    ret_stats[12] = 'Invalid_Option'
    ret_stats[13] = 'Not_Enough_Degrees_Of_Freedom'
    ret_stats[14] = 'Invalid_Problem_Definition'
    ret_stats[15] = 'NonIpopt_Exception_Thrown'
    ret_stats[16] = 'Insufficient_Memory'
    ret_stats[17] = 'IPOPT_DOA'

    return ret_stats

def get_V_index(canonical):

    var_is_coll_var = (canonical[0] == 'coll_var')

    length = len(canonical)

    if var_is_coll_var:
        # coll_var, kdx, ddx, type, name

        var_type = canonical[3]
        kdx = canonical[1]
        ddx = canonical[2]
        name = canonical[4]
        dim = None

    else:
        var_type = canonical[0]
        dim = None
        kdx = None
        ddx = None

        if length == 4:
            kdx = canonical[1]
            ddx = canonical[2]
            name = canonical[3]

        elif length == 3:
            kdx = canonical[1]
            name = canonical[2]

        elif length == 2:
            name = canonical[1]

        else:
            message = 'unexpected (distinct) canonical_index handing'
            awelogger.logger.error(message)
            raise Exception(message)

    return [var_is_coll_var, var_type, kdx, ddx, name, dim]

def construct_Xdot_struct(nlp_options, variables_dict):
    ''' Construct a symbolic structure for the
        discretized state derivatives.

    @param nlp_options - discretization options
    @param model - awebox model
    @return Vdot - discretized state derivatives sym. struct.
    '''

    # extract information
    nk = nlp_options['n_k']
    x = variables_dict['x']

    # derivatives at interval nodes
    entry_tuple = (cas.entry('x', repeat=[nk], struct=x),)

    # add derivatives on collocation nodes
    if nlp_options['discretization'] == 'direct_collocation':
        d = nlp_options['collocation']['d']
        entry_tuple += (cas.entry('coll_x', repeat=[nk,d], struct=x),)

    # make new symbolic structure
    Xdot = cas.struct_symMX([entry_tuple])

    return Xdot

##
#  @brief Method to recursively generate a casadi structure out of a nested dict.
#  @param v A (possibly nested) dictionary
#  @return subdict_struct Casadi struct_symSX with same structure as v.
def generate_nested_dict_struct(v):

    # empty entry list
    entry_list = []

    # iterate over all dict values
    for k1, v1 in v.items():

        if isinstance(v1, dict):

            # if value is a dict, recursively generate subdict struct
            substruct = generate_nested_dict_struct(v1)
            entry_list.append(cas.entry(k1,struct= substruct))

        else:
            if isinstance(v1,float) or isinstance(v1,int):
                shape = (1,1)
            else:
                shape = v1.shape
            # append value to entry list
            entry_list.append(cas.entry(k1, shape= shape))

    # make overall structure
    subdict_struct = cas.struct_symSX(entry_list)

    return subdict_struct

def get_from_dict(data_dict, mapList):
    return reduce(operator.getitem, mapList, data_dict)

def set_in_dict(data_dict, mapList, value):
    get_from_dict(data_dict, mapList[:-1])[mapList[-1]] = value
    return None

def generate_nested_dict_keys(d):

    keys_list = []

    for k, v in d.items():
        if isinstance(v,dict) and k != 'parent_map':
            subkeys = generate_nested_dict_keys(v)
            for i in range(len(subkeys)):
                keys_list += [[k]+subkeys[i]]
        else:
            keys_list += [[k]]

    return keys_list

def initialize_nested_dict(d,keys):

    if len(keys) == 1:
        d[keys[0]] = None
    else:
        if keys[0] in list(d.keys()):
            d[keys[0]] = initialize_nested_dict(d[keys[0]],keys[1:])
        else:
            d[keys[0]] = initialize_nested_dict({},keys[1:])

    return d

def setup_warmstart_data(nlp, warmstart_solution_dict):

    options_in_keys = 'options' in warmstart_solution_dict.keys()
    if options_in_keys:
        nlp_discretization = warmstart_solution_dict['options']['nlp']['discretization']

    if options_in_keys and not (nlp.discretization == nlp_discretization):

        if nlp.discretization == 'multiple_shooting':

            # number of shooting intervals
            n_k = nlp.n_k

            # initialize and extract
            V_init_proposed = nlp.V(0.0)
            V_coll = warmstart_solution_dict['V_opt']
            Xdot_coll = warmstart_solution_dict['Xdot_opt']

            lam_x_proposed  = nlp.V_bounds['ub'](0.0)
            lam_x_coll = V_coll(warmstart_solution_dict['opt_arg']['lam_x0'])

            lam_g_proposed  = nlp.g(0.0)
            lam_g_coll = warmstart_solution_dict['g_opt'](warmstart_solution_dict['opt_arg']['lam_g0'])
            g_coll = warmstart_solution_dict['g_opt']

            # initialize regular variables
            for var_type in set(['x','theta','phi','xi','z','xdot']):
                V_init_proposed[var_type] = V_coll[var_type]
                lam_x_proposed[var_type]  = lam_x_coll[var_type]

            if 'u' in list(V_coll.keys()):
                V_init_proposed['u'] = V_coll['u']
                lam_x_proposed['u']  = lam_x_coll['u']
            else:
                for i in range(n_k):
                    # note: this does not give the actual mean, implement with quadrature weights instead
                    V_init_proposed['u',i] = np.mean(cas.horzcat(*V_coll['coll_var',i,:,'u']))
                    lam_x_proposed['u',i]  = np.mean(cas.horzcat(*lam_x_coll['coll_var',i,:,'u']))

            # initialize path constraint multipliers
            for i in range(n_k):
                lam_g_proposed['path',i] = lam_g_coll['path',i]

            # initialize periodicity multipliers
            if 'periodic' in list(lam_g_coll.keys()) and 'periodic' in list(lam_g_proposed.keys()):
                lam_g_proposed['periodic'] = lam_g_coll['periodic']

            # initialize continuity multipliers
            lam_g_proposed['continuity'] = lam_g_coll['continuity']

        else:
            raise ValueError('Warmstart from multiple shooting to collocation not supported')

    else:

        V_init_proposed = warmstart_solution_dict['V_opt']
        lam_x_proposed  = warmstart_solution_dict['opt_arg']['lam_x0']
        lam_g_proposed  = warmstart_solution_dict['opt_arg']['lam_g0']


    V_shape_matches = (V_init_proposed.cat.shape == nlp.V.cat.shape)
    if not V_shape_matches:
        raise ValueError('Variables of specified warmstart do not correspond to NLP requirements.')

    lam_x_shape_matches = (lam_x_proposed.shape == nlp.V_bounds['ub'].shape)
    if not lam_x_shape_matches:
        raise ValueError('Variable bound multipliers of specified warmstart do not correspond to NLP requirements.')

    lam_g_shape_matches = (lam_g_proposed.shape == nlp.g.shape)
    if not lam_g_shape_matches:
        raise ValueError('Constraint multipliers of specified warmstart do not correspond to NLP requirements.')

    return [V_init_proposed, lam_x_proposed, lam_g_proposed]

def dissolve_top_layer_of_struct(struct):

    dissolved_struct = {}
    for variable_type in list(struct.keys()):
        for variable in subkeys(struct, variable_type):
            dissolved_struct[variable] = struct[variable_type,variable]

    return dissolved_struct

def recursive_strip(d):
    if type(d) != dict:
        try:
            d = d(0)
        except:
            d = None
        return d
    else:
        for key in list(d.keys()):
            d[key] = recursive_strip(d[key])

def strip_of_contents(d):

    stripped_d = copy.deepcopy(d)
    recursive_strip(stripped_d)
    
    return stripped_d

def evaluate_cost_dict(cost_fun, V_plot, p_fix_num):

    cost = {}
    for name in list(cost_fun.keys()):
        if 'problem' not in name and 'objective' not in name:
            cost[name[:-4]] = cost_fun[name](V_plot, p_fix_num)

    return cost

def split_name_and_node_identifier(name):

    var_name = name
    kiteparent = ''

    while var_name[-1].isdigit():

        kiteparent = var_name[-1] + kiteparent
        var_name = var_name[:-1]

    return var_name, kiteparent


def split_kite_and_parent(kiteparent, architecture):

    for idx in range(1, len(kiteparent)):

        kite_try = int(kiteparent[:idx])
        parent_try = int(kiteparent[idx:])

        parent_of_kite_try = int(architecture.parent_map[kite_try])

        if parent_of_kite_try == parent_try:
            return kite_try, parent_try

    return None, None

def generate_variable_struct(variable_list):

    structs = {}
    for name in list(variable_list.keys()):
        structs[name] = cas.struct_symSX([cas.entry(variable_list[name][i][0], shape=variable_list[name][i][1])
                        for i in range(len(variable_list[name]))])

    variable_struct = cas.struct_symSX([cas.entry(name, struct=structs[name])
                        for name in list(variable_list.keys())])

    return variable_struct, structs

def get_variable_from_model_or_reconstruction(variables, var_type, name):

    if var_type in variables.keys():
        sub_variables = variables[var_type]

    try:
        if isinstance(sub_variables, cas.DM):
            local_var = variables[var_type, name]
        elif isinstance(sub_variables, cas.MX):
            local_var = variables[var_type, name]
        elif isinstance(sub_variables, cas.structure3.SXStruct):
            local_var = variables[var_type][name]
        else:
            local_var = variables[var_type, name]
    except:

        message = 'variable ' + name + ' is not in expected position (' + var_type + ') wrt variables.'
        awelogger.logger.error(message)
        raise Exception(message)

    return local_var<|MERGE_RESOLUTION|>--- conflicted
+++ resolved
@@ -237,15 +237,10 @@
         elif passed_Xdot_is_meaningful:
             return Xdot['x', kdx]
     elif passed_Xdot_is_meaningful:
-<<<<<<< HEAD
-        return Xdot['coll_xd', kdx, ddx]
-
-=======
         return Xdot['coll_x', kdx, ddx]
     else:
         return np.zeros(model_variables[var_type].shape)
         # return no_available_var_info(model_variables, var_type)
->>>>>>> e194772c
 
 def get_variables_at_time(nlp_options, V, Xdot, model_variables, kdx, ddx=None):
 
