#
#    This file is part of awebox.
#
#    awebox -- A modeling and optimization framework for multi-kite AWE systems.
#    Copyright (C) 2017-2020 Jochem De Schutter, Rachel Leuthold, Moritz Diehl,
#                            ALU Freiburg.
#    Copyright (C) 2018-2020 Thilo Bronnenmeyer, Kiteswarms Ltd.
#    Copyright (C) 2016      Elena Malz, Sebastien Gros, Chalmers UT.
#
#    awebox is free software; you can redistribute it and/or
#    modify it under the terms of the GNU Lesser General Public
#    License as published by the Free Software Foundation; either
#    version 3 of the License, or (at your option) any later version.
#
#    awebox is distributed in the hope that it will be useful,
#    but WITHOUT ANY WARRANTY; without even the implied warranty of
#    MERCHANTABILITY or FITNESS FOR A PARTICULAR PURPOSE.  See the GNU
#    Lesser General Public License for more details.
#
#    You should have received a copy of the GNU Lesser General Public
#    License along with awebox; if not, write to the Free Software Foundation,
#    Inc., 51 Franklin Street, Fifth Floor, Boston, MA  02110-1301  USA
#
#
'''
specific aerodynamics for a 6dof kite
_python-3.5 / casadi-3.4.5
- author: rachel leuthold, alu-fr 2017-20
'''

import casadi.tools as cas

import awebox.tools.vector_operations as vect_op
import awebox.tools.constraint_operations as cstr_op
import awebox.tools.print_operations as print_op


import awebox.mdl.mdl_constraint as mdl_constraint

import awebox.mdl.aero.indicators as indicators
import awebox.mdl.aero.kite_dir.stability_derivatives as stability_derivatives
import awebox.mdl.aero.kite_dir.frames as frames
import awebox.mdl.aero.kite_dir.tools as tools

from awebox.logger.logger import Logger as awelogger





def get_kite_dcm(kite, variables, architecture):
    parent = architecture.parent_map[kite]
    kite_dcm = cas.reshape(variables['x']['r' + str(kite) + str(parent)], (3, 3))
    return kite_dcm


def get_force_and_moment_vector(options, variables, atmos, wind, architecture, parameters, kite, outputs):

    surface_control = options['surface_control']

    parent = architecture.parent_map[kite]

    kite_dcm = cas.reshape(variables['x']['r' + str(kite) + str(parent)], (3, 3))

    vec_u_earth = tools.get_local_air_velocity_in_earth_frame(options, variables, wind, kite, kite_dcm, architecture,
                                                              parameters, outputs)

    if int(surface_control) == 0:
        delta = variables['u']['delta' + str(kite) + str(parent)]
    elif int(surface_control) == 1:
        delta = variables['x']['delta' + str(kite) + str(parent)]

    omega = variables['x']['omega' + str(kite) + str(parent)]
    q = variables['x']['q' + str(kite) + str(parent)]
    rho = atmos.get_density(q[2])
    force_info, moment_info = get_force_and_moment(options, parameters, vec_u_earth, kite_dcm, omega, delta, rho)

    f_found_frame = force_info['frame']
    f_found_vector = force_info['vector']

    m_found_frame = moment_info['frame']
    m_found_vector = moment_info['vector']

    return f_found_vector, f_found_frame, m_found_vector, m_found_frame, vec_u_earth, kite_dcm


def get_force_cstr(options, variables, atmos, wind, architecture, parameters, outputs):

    f_scale = tools.get_f_scale(parameters, options)
    m_scale = tools.get_m_scale(parameters, options)

    cstr_list = mdl_constraint.MdlConstraintList()

    for kite in architecture.kite_nodes:

        parent = architecture.parent_map[kite]

        f_found_vector, f_found_frame, m_found_vector, m_found_frame, vec_u_earth, kite_dcm = get_force_and_moment_vector(
            options, variables, atmos, wind, architecture, parameters, kite, outputs)

        forces_dict = tools.get_framed_forces(vec_u_earth, kite_dcm, variables, kite, architecture)
        f_var_frame = tools.force_variable_frame()
        f_var = forces_dict[f_var_frame]
        f_val = frames.from_named_frame_to_named_frame(from_name=f_found_frame,
                                                       to_name=f_var_frame,
                                                       vec_u=vec_u_earth,
                                                       kite_dcm=kite_dcm,
                                                       vector=f_found_vector)

        moments_dict = tools.get_framed_moments(vec_u_earth, kite_dcm, variables, kite, architecture)
        m_var_frame = tools.moment_variable_frame()
        m_var = moments_dict[m_var_frame]
        m_val = frames.from_named_frame_to_named_frame(from_name=m_found_frame,
                                                       to_name=m_var_frame,
                                                       vec_u=vec_u_earth,
                                                       kite_dcm=kite_dcm,
                                                       vector=m_found_vector)

        resi_f_kite = (f_var - f_val) / f_scale
        resi_m_kite = (m_var - m_val) / m_scale

        f_kite_cstr = cstr_op.Constraint(expr=resi_f_kite,
                                       name='f_aero' + str(kite) + str(parent),
                                       cstr_type='eq')
        cstr_list.append(f_kite_cstr)

        m_kite_cstr = cstr_op.Constraint(expr=resi_m_kite,
                                       name='m_aero' + str(kite) + str(parent),
                                       cstr_type='eq')
        cstr_list.append(m_kite_cstr)

    return cstr_list


def get_force_and_moment(options, parameters, vec_u_earth, kite_dcm, omega, delta, rho):

    # we use the vec_u_earth and the kite_dcm to give the relative orientation.
    # this means, that they must be in the same frame. otherwise, the frame of
    # the wind vector is not used in this function.

    alpha = indicators.get_alpha(vec_u_earth, kite_dcm)
    beta = indicators.get_beta(vec_u_earth, kite_dcm)

    airspeed = vect_op.norm(vec_u_earth)
    force_coeff_info, moment_coeff_info = stability_derivatives.stability_derivatives(options, alpha, beta,
                                                                                      airspeed, omega,
                                                                                      delta, parameters)

    force_info = {}
    moment_info = {}

    force_info['frame'] = force_coeff_info['frame']
    moment_info['frame'] = moment_coeff_info['frame']

    CF = force_coeff_info['coeffs']
    CM = moment_coeff_info['coeffs']

    # notice that magnitudes don't change under rotation
    dynamic_pressure = 1. / 2. * rho * cas.mtimes(vec_u_earth.T, vec_u_earth)
    planform_area = parameters['theta0', 'geometry', 's_ref']

    force = CF * dynamic_pressure * planform_area
    force_info['vector'] = force

    b_ref = parameters['theta0', 'geometry', 'b_ref']
    c_ref = parameters['theta0', 'geometry', 'c_ref']
    reference_lengths = cas.diag(cas.vertcat(b_ref, c_ref, b_ref))

    moment = dynamic_pressure * planform_area * cas.mtimes(reference_lengths, CM)
    moment_info['vector'] = moment

    return force_info, moment_info





def get_wingtip_position(kite, architecture, variables_si, parameters, tip):

<<<<<<< HEAD
    parent = architecture.parent_map[kite]
    q_kite = variables_si['xd', 'q' + str(kite) + str(parent)]
    dcm_square = variables_si['xd', 'r' + str(kite) + str(parent)]
    dcm_kite = cas.reshape(dcm_square, (3, 3))
    wingtip_position = tools.construct_wingtip_position(q_kite, dcm_kite, parameters, tip)
=======
    x = model.variables_dict['x'](variables['x'])

    if ext_int == 'ext':
        span_sign = 1.
    elif ext_int == 'int':
        span_sign = -1.
    else:
        awelogger.logger.error('wing side not recognized for 6dof kite.')

    parent = parent_map[kite]

    name = 'q' + str(kite) + str(parent)
    q_unscaled = x[name]
    scale = model.scaling['x'][name]
    q = q_unscaled * scale

    kite_dcm = cas.reshape(x['kite_dcm' + str(kite) + str(parent)], (3, 3))
    ehat_span = kite_dcm[:, 1]

    b_ref = parameters['theta0','geometry','b_ref']

    wingtip_position = q + ehat_span * span_sign * b_ref / 2.
>>>>>>> 63ae58a0

    return wingtip_position<|MERGE_RESOLUTION|>--- conflicted
+++ resolved
@@ -177,35 +177,10 @@
 
 def get_wingtip_position(kite, architecture, variables_si, parameters, tip):
 
-<<<<<<< HEAD
     parent = architecture.parent_map[kite]
-    q_kite = variables_si['xd', 'q' + str(kite) + str(parent)]
-    dcm_square = variables_si['xd', 'r' + str(kite) + str(parent)]
+    q_kite = variables_si['x', 'q' + str(kite) + str(parent)]
+    dcm_square = variables_si['x', 'r' + str(kite) + str(parent)]
     dcm_kite = cas.reshape(dcm_square, (3, 3))
     wingtip_position = tools.construct_wingtip_position(q_kite, dcm_kite, parameters, tip)
-=======
-    x = model.variables_dict['x'](variables['x'])
-
-    if ext_int == 'ext':
-        span_sign = 1.
-    elif ext_int == 'int':
-        span_sign = -1.
-    else:
-        awelogger.logger.error('wing side not recognized for 6dof kite.')
-
-    parent = parent_map[kite]
-
-    name = 'q' + str(kite) + str(parent)
-    q_unscaled = x[name]
-    scale = model.scaling['x'][name]
-    q = q_unscaled * scale
-
-    kite_dcm = cas.reshape(x['kite_dcm' + str(kite) + str(parent)], (3, 3))
-    ehat_span = kite_dcm[:, 1]
-
-    b_ref = parameters['theta0','geometry','b_ref']
-
-    wingtip_position = q + ehat_span * span_sign * b_ref / 2.
->>>>>>> 63ae58a0
 
     return wingtip_position