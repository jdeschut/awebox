--- conflicted
+++ resolved
@@ -101,13 +101,8 @@
     plt.suptitle(fig_name)
 
     # set equal aspect ratio for a trajectory plots
-<<<<<<< HEAD
     if side != 'isometric':
         for ax in fig.axes:
-=======
-    for ax in fig.axes:
-        if side not in ['isometric','quad']:
->>>>>>> 54725fad
             ax.set_aspect('equal')
 
 def plot_trajectory_against_wind_velocity(solution_dict, cosmetics, fig_num, reload_dict):
