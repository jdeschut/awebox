#
#    This file is part of awebox.
#
#    awebox -- A modeling and optimization framework for multi-kite AWE systems.
#    Copyright (C) 2017-2019 Jochem De Schutter, Rachel Leuthold, Moritz Diehl,
#                            ALU Freiburg.
#    Copyright (C) 2018-2019 Thilo Bronnenmeyer, Kiteswarms Ltd.
#    Copyright (C) 2016      Elena Malz, Sebastien Gros, Chalmers UT.
#
#    awebox is free software; you can redistribute it and/or
#    modify it under the terms of the GNU Lesser General Public
#    License as published by the Free Software Foundation; either
#    version 3 of the License, or (at your option) any later version.
#
#    awebox is distributed in the hope that it will be useful,
#    but WITHOUT ANY WARRANTY; without even the implied warranty of
#    MERCHANTABILITY or FITNESS FOR A PARTICULAR PURPOSE.  See the GNU
#    Lesser General Public License for more details.
#
#    You should have received a copy of the GNU Lesser General Public
#    License along with awebox; if not, write to the Free Software Foundation,
#    Inc., 51 Franklin Street, Fifth Floor, Boston, MA  02110-1301  USA
#
#
import casadi.tools as cas
import numpy as np
import matplotlib.pyplot as plt
import awebox.tools.struct_operations as struct_op
from itertools import chain
import matplotlib.colors as colors
import matplotlib.cm as cmx
import awebox.tools.vector_operations as vect_op
import awebox.opti.diagnostics as diagnostics
import pdb

def get_naca_airfoil_coordinates(s, m, p, t):

    if s < p:
        yc = m / p**2. * (2. * p * s - s**2.)

        dycdx = 2. * m / p**2. * (p - s)

    else:
        yc = m/ (1. - p)**2. * ((1. - 2. * p) + 2. * p * s - s**2.)

        dycdx = 2. * m / (1. - p) ** 2. * (p - s)

    yt = 5. * t * (0.2969 * s**0.5 - 0.1260 * s - 0.3515 * s**2. + 0.2843 * s**3. - 0.1015 * s**5.)

    theta = np.arctan(dycdx)

    xu = s - yt * np.sin(theta)
    xl = s + yt * np.sin(theta)

    yu = yc + yt * np.cos(theta)
    yl = yc - yt * np.cos(theta)

    return xu, xl, yu, yl

def get_naca_shell(chord, naca="0012", center_at_quarter_chord = True):

    m = np.float(naca[0]) / 100.
    p = np.float(naca[1]) / 10.
    t = np.float(naca[2:]) / 100.

    s_list = np.arange(0., 101.) / 100.

    x_upper = []
    x_lower = []

    for s in s_list:
        [xu, xl, yu, yl] = get_naca_airfoil_coordinates(s, m, p, t)

        new_x_upper = xu * vect_op.xhat_np() + yu * vect_op.zhat_np()
        new_x_lower = xl * vect_op.xhat_np() + yl * vect_op.zhat_np()

        if center_at_quarter_chord:
            new_x_upper = new_x_upper - vect_op.xhat_np() / 4.
            new_x_lower = new_x_lower - vect_op.xhat_np() / 4.

        x_upper = cas.vertcat(x_upper, (chord * new_x_upper.T))
        x_lower = cas.vertcat(x_lower, (chord * new_x_lower.T))

    x_upper = np.array(x_upper)
    x_lower = np.array(x_lower)[::-1]

    x = np.array(cas.vertcat(x_lower, x_upper))

    return x

def make_side_plot(ax, vertically_stacked_array, side, plot_color, plot_marker=' ', label=None, alpha = 1, linestyle = '-'):
    vsa = np.array(vertically_stacked_array)

    if vsa.shape[0] == 3 and vsa.shape[1] > 3:
        vsa = vsa.T

    if side == 'isometric':
        ax.plot(vsa[:, 0], vsa[:, 1], zs=vsa[:, 2], color=plot_color, marker=plot_marker, label=label, alpha = alpha, linestyle = linestyle)
    else:
        if side == 'xy':
            idx = 0
            jdx = 1

        if side == 'yz':
            idx = 1
            jdx = 2

        if side == 'xz':
            idx = 0
            jdx = 2

        ax.plot(vsa[:, idx], vsa[:, jdx], color=plot_color, marker=plot_marker, label = label, alpha = alpha, linestyle = linestyle)

    return None

def draw_lifting_surface(ax, q, r, b_ref, c_tipn, c_root, c_tipp, kite_color, side, num_per_meter, naca="0012"):

    r_dcm = np.array(cas.reshape(r, (3, 3)))

    num_spanwise = np.ceil(b_ref * num_per_meter / 2.)

    ypos = np.arange(-1. * num_spanwise, num_spanwise + 1.) / num_spanwise / 2.

    leading_edges = []
    trailing_edges = []

    for y in ypos:

        yloc = cas.mtimes(r_dcm, vect_op.yhat_np()) * y * b_ref

        s = np.abs(y)/0.5 # 1 at tips and 0 at root
        if y < 0:
            c_local = c_root * (1. - s) + c_tipn * s
        else:
            c_local = c_root * (1. - s) + c_tipp * s

        basic_shell = get_naca_shell(c_local, naca)

        basic_leading_ege = basic_shell[np.argmin(basic_shell[:, 0]), :]
        basic_trailing_ege = basic_shell[np.argmax(basic_shell[:, 0]), :]

        new_leading_edge = q + yloc + np.array(cas.mtimes(r_dcm, basic_leading_ege.T))
        new_trailing_edge = q + yloc + np.array(cas.mtimes(r_dcm, basic_trailing_ege.T))

        leading_edges = cas.vertcat(leading_edges, new_leading_edge.T)
        trailing_edges = cas.vertcat(trailing_edges, new_trailing_edge.T)

        horizontal_shell = []
        for idx in range(basic_shell[:, 0].shape[0]):

            new_point = q + yloc + np.array(cas.mtimes(r_dcm, basic_shell[idx, :].T))

            horizontal_shell = cas.vertcat(horizontal_shell, new_point.T)
        horizontal_shell = np.array(horizontal_shell)

        make_side_plot(ax, horizontal_shell, side, kite_color)

    make_side_plot(ax, leading_edges, side, kite_color)
    make_side_plot(ax, trailing_edges, side, kite_color)

def draw_kite_fuselage(ax, q, r, length, kite_color, side, num_per_meter, naca="0006"):

    r_dcm = np.array(cas.reshape(r, (3, 3)))

    total_width = np.float(naca[2:]) / 100. * length

    num_spanwise = np.ceil(total_width * num_per_meter / 2.)

    ypos = np.arange(-1. * num_spanwise, num_spanwise + 1.) / num_spanwise / 2.

    for y in ypos:

        yloc = cas.mtimes(r_dcm, vect_op.yhat_np()) * y * total_width

        basic_shell = get_naca_shell(length, naca) * (1 - (2. * y)**2.)

        horizontal_shell = []
        for idx in range(basic_shell[:, 0].shape[0]):

            new_point = q + yloc + np.array(cas.mtimes(r_dcm, basic_shell[idx, :].T))

            horizontal_shell = cas.vertcat(horizontal_shell, new_point.T)
        horizontal_shell = np.array(horizontal_shell)

        make_side_plot(ax, horizontal_shell, side, kite_color)

def draw_kite_wing(ax, q, r, b_ref, c_root, c_tip, kite_color, side, num_per_meter, naca="0012"):

    draw_lifting_surface(ax, q, r, b_ref, c_tip, c_root, c_tip, kite_color, side, num_per_meter, naca)

def draw_kite_horizontal(ax, q, r, length, height, b_ref, c_ref, kite_color, side, num_per_meter, naca="0012"):

    r_dcm = np.array(cas.reshape(r, (3, 3)))
    ehat_1 = np.reshape(r_dcm[:, 0], (3,1))
    ehat_3 = np.reshape(r_dcm[:, 2], (3,1))

    horizontal_space = (3. * length / 4. - c_ref / 3.) * ehat_1
    pos = q + horizontal_space + ehat_3 * height

    draw_lifting_surface(ax, pos, r_dcm, b_ref / 3., c_ref / 3., c_ref / 2., c_ref / 3., kite_color, side, num_per_meter, naca)

def draw_kite_vertical(ax, q, r, length, height, b_ref, c_ref, kite_color, side, num_per_meter, naca="0012"):

    r_dcm = np.array(cas.reshape(r, (3, 3)))
    r_dcm = np.array(cas.reshape(r, (3, 3)))
    ehat_1 = np.reshape(r_dcm[:, 0], (3, 1))
    ehat_3 = np.reshape(r_dcm[:, 2], (3, 1))

    new_ehat1 = ehat_1
    new_ehat2 = ehat_3
    new_ehat3 = np.array(vect_op.normed_cross(new_ehat1, new_ehat2))
    r_new = np.array(cas.horzcat(new_ehat1, new_ehat2, new_ehat3))

    horizontal_space = (3. * length / 4. - c_ref / 3.) * ehat_1
    pos = q + horizontal_space + ehat_3 * height / 2.

    draw_lifting_surface(ax, pos, r_new, height, c_ref, c_ref / 2., c_ref / 4., kite_color, side, num_per_meter, naca)

def draw_kite(ax, q, r, model_options, kite_color, side, num_per_meter):
    # read in inputs
    geometry = model_options['geometry']
    geometry_params = model_options['params']['geometry']

    if geometry['fuselage']:
        draw_kite_fuselage(ax, q, r, geometry['length'], kite_color, side, num_per_meter)

    if geometry['wing']:

        if not geometry['wing_profile'] == None:
            draw_kite_wing(ax, q, r, geometry_params['b_ref'], geometry['c_root'], geometry['c_tip'], kite_color, side,
                           num_per_meter, geometry['wing_profile'])
        else:
            draw_kite_wing(ax, q, r, geometry_params['b_ref'], geometry['c_root'], geometry['c_tip'], kite_color, side, num_per_meter)

    if geometry['tail']:
        draw_kite_horizontal(ax, q, r, geometry['length'], geometry['height'], geometry_params['b_ref'], geometry_params['c_ref'], kite_color, side, num_per_meter)
        draw_kite_vertical(ax, q, r, geometry['length'], geometry['height'], geometry_params['b_ref'], geometry_params['c_ref'], kite_color, side, num_per_meter)

def plot_output_block(plot_table_r, plot_table_c, params, output, plt, fig, idx, output_type, output_name, cosmetics, reload_dict, dim=0):

    # kite nodes
    kite_nodes = params['model']['architecture'].kite_nodes

    plt.subplot(plot_table_r, plot_table_c, idx)
    for n in kite_nodes:
        output_values, tgrid, ndim = merge_output_values(output, output_type, output_name+str(n), dim, reload_dict, cosmetics)

        idx = kite_nodes.index(n)
        plt.plot(tgrid, output_values, color=cosmetics['diagnostics']['colors'][idx])
        plt.grid('on')

    if ndim > 1:
        if dim == 0:
            dimname = 'x'
        elif dim == 1:
            dimname = 'y'
        else:
            dimname = 'z'
        plt.title(output_name + ' (' + dimname + ' hat)')
    else:
        plt.title(output_name)

def merge_output_values(output_vals, output_type, output_name, dim, plot_dict, cosmetics):

    # read in inputs
    discretization = plot_dict['discretization']
    if  discretization == 'direct_collocation':

        scheme = plot_dict['options']['nlp']['collocation']['scheme']
        tgrid_coll = plot_dict['time_grids']['coll']

        # total time points
        tgrid_u_coll = plot_dict['time_grids']['x_coll'][:-1]

    # interval time points
    tgrid_u = plot_dict['time_grids']['u']

    if discretization == 'multiple_shooting':
        # take interval values
        output_values = np.array(cas.vertcat(*output_vals['outputs',:,output_type,output_name,dim]).full())
        tgrid = tgrid_u

        ndim = output_vals['outputs',0,output_type,output_name].shape[0]

    elif discretization == 'direct_collocation':
        if scheme != 'radau':
            output_values = []
            # merge interval and node values
            for k in range(plot_dict['n_k']):
                # add interval values
                output_values = cas.vertcat(output_values, output_vals['outputs',k, output_type, output_name,dim])
                if cosmetics['plot_coll']:
                    # add node values
                    output_values = cas.vertcat(output_values, cas.vertcat(*output_vals['coll_outputs',k, :, output_type, output_name,dim]))

            if cosmetics['plot_coll']:
                tgrid = tgrid_u_coll
            else:
                tgrid = tgrid_u
            ndim = output_vals['outputs',0,output_type,output_name].shape[0]

        else:
            if cosmetics['plot_coll']:
                # add only node values for radau case
                output_values = np.array(struct_op.coll_slice_to_vec(output_vals['coll_outputs',:,:,output_type,output_name,dim]))
                tgrid = tgrid_coll
                ndim = output_vals['coll_outputs',0,0,output_type,output_name].shape[0]
            else:
                output_values = []
                tgrid = []
                ndim = 1


    # make list of time grid and values
    tgrid = list(chain.from_iterable(tgrid.full().tolist()))
    output_values = list(chain.from_iterable(output_values))

    return output_values, tgrid, ndim

def merge_xd_values(V ,name, dim, plot_dict, cosmetics):

    # read in inputs

    discretization = plot_dict['discretization']
    if discretization == 'direct_collocation':
        scheme = plot_dict['options']['nlp']['collocation']['scheme']
        tgrid_coll = plot_dict['time_grids']['coll']

        # total time points
        tgrid_x_coll = plot_dict['time_grids']['x_coll']

        # interval time points
    tgrid_x = plot_dict['time_grids']['x']

    if discretization == 'multiple_shooting':
        # take interval values
        xd_values = np.array(cas.vertcat(*V['xd',:,name,dim]).full())
        tgrid = tgrid_x

    elif discretization == 'direct_collocation':
        if scheme != 'radau':
            xd_values = []
            # merge interval and node values
            for k in range(plot_dict['n_k']+1):
                # add interval values
                xd_values = cas.vertcat(xd_values, V['xd',k, name,dim])
                if (cosmetics['plot_coll'] and k < plot_dict['n_k']):
                    # add node values
                    xd_values = cas.vertcat(xd_values, cas.vertcat(*V['coll_var',k, :, 'xd', name,dim]).full())

            if cosmetics['plot_coll']:
                tgrid = tgrid_x_coll
            else:
                tgrid = tgrid_x

        elif scheme == 'radau':
            if cosmetics['plot_coll']:
                # add node values
                xd_values = np.array(struct_op.coll_slice_to_vec(V['coll_var',:, :, 'xd', name,dim]))
                tgrid = tgrid_coll
            else:
                xd_values = []
                tgrid = []

    # make list of time grid and values
    tgrid = list(chain.from_iterable(tgrid.full().tolist()))
    xd_values = list(chain.from_iterable(xd_values))

    return xd_values, tgrid

def merge_xa_values(V, var_type, name, dim, plot_dict, cosmetics):

    # read in inputs
    discretization = plot_dict['discretization']
    if discretization == 'direct_collocation':
        scheme = plot_dict['options']['nlp']['collocation']['scheme']
        tgrid_coll = plot_dict['time_grids']['coll']
        # total time points
        tgrid_xa_coll = plot_dict['time_grids']['x_coll'][:-1]

    # interval time points
    tgrid_xa = plot_dict['time_grids']['u']

    if discretization == 'multiple_shooting':
        # take interval values
        xa_values = np.array(cas.vertcat(*V[var_type,:,name,dim]).full())
        tgrid = tgrid_xa

    elif discretization == 'direct_collocation':
        if scheme != 'radau':
            xa_values = []
            # merge interval and node values
            for k in range(plot_dict['n_k']):
                # add interval values
                xa_values = cas.vertcat(xa_values, V[var_type,k, name,dim])
                if cosmetics['plot_coll']:
                    # add node values
                    xa_values = cas.vertcat(xa_values, cas.vertcat(*V['coll_var',k, :, var_type, name,dim]))

            if cosmetics['plot_coll']:
                tgrid = tgrid_xa_coll
            else:
                tgrid = tgrid_xa

        elif scheme == 'radau':
            if cosmetics['plot_coll']:
                # add node values
                xa_values = np.array(struct_op.coll_slice_to_vec(V['coll_var',:, :, var_type, name,dim]))
                tgrid = tgrid_coll
            else:
                xa_values = []
                tgrid = []

    # make list of time grid and values
    tgrid = list(chain.from_iterable(tgrid.full().tolist()))
    xa_values = list(chain.from_iterable(xa_values))

    return xa_values, tgrid

def merge_integral_output_values(int_out, name, plot_dict, cosmetics):

    # read in inputs
    discretization = plot_dict['discretization']
    if discretization == 'direct_collocation':
        # total time points
        tgrid_x_coll = plot_dict['time_grids']['x_coll']

    # interval time points
    tgrid_x = plot_dict['time_grids']['x']

    if discretization == 'multiple_shooting':
        # take interval values
        output_values = np.array(cas.vertcat(*int_out['int_out',:,name]).full())
        tgrid = tgrid_x

    elif discretization == 'direct_collocation':
        output_values = []
        # merge interval and node values
        for k in range(plot_dict['n_k']+1):
            # add interval values
            output_values = cas.vertcat(output_values, int_out['int_out',k, name])
            if (cosmetics['plot_coll'] and k < plot_dict['n_k']):
                # add node values
                output_values = cas.vertcat(output_values, cas.vertcat(*int_out['coll_int_out',k, :, name]))

        if cosmetics['plot_coll']:
            tgrid = tgrid_x_coll
        else:
            tgrid = tgrid_x

    # make list of time grid and values
    tgrid = list(chain.from_iterable(tgrid.full().tolist()))

    return output_values, tgrid

def plot_trajectory_contents(ax, plot_dict, cosmetics, side, init_colors=bool(False), plot_kites=bool(True), label=None):

    # read in inputs
    model_options = plot_dict['options']['model']
    nlp_options = plot_dict['options']['nlp']
    kite_nodes = plot_dict['architecture'].kite_nodes
    parent_map = plot_dict['architecture'].parent_map
    kite_dof = model_options['kite_dof']

    num_per_meter = cosmetics['trajectory']['kite_num_per_meter']

    # get kite locations
    kite_locations = []
    kite_ref_locations = []
    kite_rotations = []
    skipping_kite_locations = []
    skipping_kite_rotations = []

    for n in kite_nodes:

        traj = []
        traj_ref = []
        rot = []

        parent = parent_map[n]

        for j in range(3):
            traj.append(
                cas.vertcat(plot_dict['xd']['q' + str(n) + str(parent)][j])#,
                # plot_dict['xd']['q' + str(n) + str(parent)][j][0])
            )
            if cosmetics['plot_ref']:
                traj_ref.append(cas.vertcat(plot_dict['ref']['xd']['q' + str(n) + str(parent)][j]))
            # traj.append(merge_xd_values(V_plot,'q' + str(n) + str(parent),j, plot_dict, cosmetics)[0])

        if int(kite_dof) == 6:
            for j in range(9):
                rot.append(plot_dict['xd']['r' + str(n) + str(parent)][j])
                # rot.append(merge_xd_values(V_plot,'r' + str(n) + str(parent),j, plot_dict, cosmetics)[0])
        elif int(kite_dof) == 3:
            for j in range(9):
                rot.append(plot_dict['outputs']['aerodynamics']['r' + str(n)][j])
                # rot.append(merge_output_values(outputs,'aerodynamics', 'r'+ str(n),j, plot_dict, cosmetics)[0])

        kite_locations.append(traj)
        kite_ref_locations.append(traj_ref)
        kite_rotations.append(rot)

    skip_value = nlp_options['collocation']['d'] + 1

    for i in range(len(kite_nodes)):
        if (cosmetics['trajectory']['kite_bodies'] and plot_kites):

            for jdx in range(3):
                skipping_kite_locations = np.array(
                    cas.horzcat(skipping_kite_locations, kite_locations[i][jdx][::skip_value]))

            for jdx in range(9):
                skipping_kite_rotations = np.array(
                    cas.horzcat(skipping_kite_rotations, kite_rotations[i][jdx][::skip_value]))

    old_label = None
    for i in range(len(kite_nodes)):
        if init_colors == True:
            local_color = 'k'
        elif init_colors == False:
            local_color = cosmetics['trajectory']['colors'][i]
        else:
            local_color = init_colors

        vertically_stacked_kite_locations = cas.horzcat(kite_locations[i][0],
                                                    kite_locations[i][1],
                                                    kite_locations[i][2])

        if old_label == label:
            label = None
        make_side_plot(ax, vertically_stacked_kite_locations, side, local_color, label=label)

        if cosmetics['plot_ref']:
            vertically_stacked_kite_ref_locations = cas.horzcat(kite_ref_locations[i][0],
                                                        kite_ref_locations[i][1],
                                                        kite_ref_locations[i][2])
            make_side_plot(ax, vertically_stacked_kite_ref_locations, side, local_color, label=label,linestyle='--')

        old_label = label

        if (cosmetics['trajectory']['kite_bodies'] and plot_kites):
            # for pdx in [0]:
            for pdx in range(skipping_kite_locations.shape[0]):
                q_all_kites = np.reshape(skipping_kite_locations[pdx, :], (3 * len(kite_nodes), 1))
                r_all_kites = np.reshape(skipping_kite_rotations[pdx, :], (9 * len(kite_nodes), 1))

                q = q_all_kites[i * 3 : (i + 1) * 3]
                r = r_all_kites[i * 9 : (i + 1) * 9]

                draw_kite(ax, q, r, model_options, local_color, side, num_per_meter)

def plot_trajectory_instant(ax, ax2, plot_dict, index, cosmetics, side, init_colors=bool(False), plot_kites=bool(True)):

    options = plot_dict['options']
    architecture = plot_dict['architecture']
    number_of_nodes = architecture.number_of_nodes
    kite_nodes = architecture.kite_nodes
    parent_map = architecture.parent_map
    kite_dof = options['user_options']['system_model']['kite_dof']
    num_per_meter = cosmetics['trajectory']['kite_num_per_meter']

    for node in range(1, number_of_nodes):

        # node information
        parent = parent_map[node]

        # construct local q
        q_node = []
        for j in range(3):
            q_node = cas.vertcat(q_node, plot_dict['xd']['q'+str(node)+str(parent)][j][index])

        # construct local parent
        if node == 1:
            q_parent = np.zeros((3,1))
        else:
            grandparent = parent_map[parent]
            q_parent = []
            for j in range(3):
                q_parent = cas.vertcat(q_parent, plot_dict['xd']['q'+str(parent)+str(grandparent)][j][index])

        # stack node + parent vertically
        vert_stack = cas.vertcat(q_node.T, q_parent.T)

        # plot tether
        make_side_plot(ax, vert_stack, side, 'k')

    if cosmetics['trajectory']['kite_bodies'] and plot_kites and int(kite_dof) == 6:
        for kite in kite_nodes:

            # kite colors
            if init_colors:
                local_color = 'k'
            else:
                local_color = cosmetics['trajectory']['colors'][kite_nodes.index(kite)]

            parent = parent_map[kite]

            # kite position information
            q_kite = []
            for j in range(3):
                q_kite = cas.vertcat(q_kite, plot_dict['xd']['q'+str(kite)+str(parent)][j][index])

            # dcm information
            r_dcm = []
            for j in range(9):
                r_dcm = cas.vertcat(r_dcm, plot_dict['xd']['r'+str(kite)+str(parent)][j][index])

            # draw kite body
            draw_kite(ax, q_kite, r_dcm, options['model'], local_color, side, num_per_meter)

    ax.get_figure().canvas.draw()

    return None

def plot_control_block_smooth(cosmetics, V_opt, plt, fig, plot_table_r, plot_table_c, idx, location, name, plot_dict, number_dim=1):

    # read in inputs
    tgrid_x = plot_dict['time_grids']['x']

    plt.subplot(plot_table_r, plot_table_c, idx)
    for jdx in range(number_dim):
        plt.plot(tgrid_x, cas.vertcat(*np.array(V_opt[location, :, :, name, jdx])), color=cosmetics['controls']['colors'][jdx])
    plt.grid(True)
    plt.title(name)

def plot_control_block(cosmetics, V_opt, plt, fig, plot_table_r, plot_table_c, idx, location, name, plot_dict, number_dim=1):

    # read in inputs
    tgrid_u = plot_dict['time_grids']['u']
    tgrid_ip = plot_dict['time_grids']['ip']
<<<<<<< HEAD

    plt.subplot(plot_table_r, plot_table_c, idx)
    for jdx in range(number_dim):
        if plot_dict['u_param'] == 'poly':
            p = plt.plot(tgrid_ip, plot_dict['u'][name][jdx])
            if plot_dict['options']['visualization']['cosmetics']['plot_ref']:
                plt.plot(plot_dict['time_grids']['ref']['ip'], plot_dict['ref']['u'][name][jdx],
                    linestyle= '--', color = p[-1].get_color() )

=======

    plt.subplot(plot_table_r, plot_table_c, idx)
    for jdx in range(number_dim):
        if plot_dict['u_param'] == 'poly':
            p = plt.plot(tgrid_ip, plot_dict['u'][name][jdx])
            if plot_dict['options']['visualization']['cosmetics']['plot_ref']:
                plt.plot(plot_dict['time_grids']['ref']['ip'], plot_dict['ref']['u'][name][jdx],
                    linestyle= '--', color = p[-1].get_color() )

>>>>>>> df8e7599
        else:
            p = plt.step(tgrid_ip, plot_dict['u'][name][jdx],where='post')
            if plot_dict['options']['visualization']['cosmetics']['plot_ref']:
                plt.step(plot_dict['time_grids']['ref']['ip'], plot_dict['ref']['u'][name][jdx],where='post',
                    linestyle =  '--', color = p[-1].get_color())
    plt.grid(True)
    plt.title(name)

# def get_velocity(zz,params,wind):

#     # todo: why is this repeated from wind.get_velocity(zz)?

#     xhat = vect_op.xhat_np()

#     model = wind.options['model']
#     u_ref = params['u_ref']
#     z_ref = params['log_wind']['z_ref']
#     z0_air = params['log_wind']['z0_air']

#     if model == 'log_wind':

#         # mathematically: it doesn't make a difference what the base of
#         # these logarithms is, as long as they have the same base.
#         # but, the values will be smaller in base 10 (since we're describing
#         # altitude differences), which makes convergence nicer.
#         u = u_ref * np.log10(zz / z0_air) / np.log10(z_ref / z0_air) * xhat

#     elif model == 'uniform':
#         u = u_ref * xhat

#     elif model == 'datafile':
#         u = wind.get_velocity_from_datafile(wind.options, zz)

#     return u

def get_sweep_colors(number_of_trials):

    cmap = plt.get_cmap('jet')
    c_norm = colors.Normalize(vmin=0, vmax=(number_of_trials - 1))
    scalar_map = cmx.ScalarMappable(norm=c_norm, cmap=cmap)

    color_list = []
    for trial in range(number_of_trials):
        color_list += [scalar_map.to_rgba(np.float(trial))]

    return color_list

def spline_interpolation(time_grid, values, time_grid_ip, n_points, name):
    """ Interpolate solution values with b-splines
    """

    # create interpolating function
    if all(v == 0 for v in values):
        # can't use splines if all entries zero
        values_ip = np.zeros(len(time_grid_ip))
    else:
        spline = cas.interpolant(name, 'bspline', [time_grid], values, {})
        # function map to new discretization
        spline = spline.map(n_points)
        # interpolate
        values_ip = spline(time_grid_ip).full()[0]

    return values_ip

def calibrate_visualization(model, nlp, name, options):
    """
    Generate plot dict with all calibration operations that only have to be performed once per trial.
    :return: plot dictionary
    """

    plot_dict = {}

    # trial information
    plot_dict['name'] = name
    plot_dict['options'] = options
    plot_dict['cosmetics'] = options['visualization']['cosmetics']

    # nlp information
    plot_dict['n_k'] = nlp.n_k
    plot_dict['discretization'] = nlp.discretization
    if nlp.discretization == 'direct_collocation':
        plot_dict['d'] = nlp.d
        plot_dict['u_param'] = options['nlp']['collocation']['u_param']
    else:
        plot_dict['u_param'] = 'zoh'
    plot_dict['Collocation'] = nlp.Collocation

    # model information
    plot_dict['integral_variables'] = list(model.integral_outputs.keys())
    plot_dict['outputs_dict'] = struct_op.strip_of_contents(model.outputs_dict)
    plot_dict['architecture'] = model.architecture
    plot_dict['constraints_dict'] = struct_op.strip_of_contents(model.constraints_dict)
    plot_dict['variables'] = struct_op.strip_of_contents(model.variables)
    plot_dict['variables_dict'] = struct_op.strip_of_contents(model.variables_dict)
    plot_dict['scaling'] = model.scaling

    # wind information
    u_ref = model.options['params']['wind']['u_ref']
    plot_dict['u_ref'] = float(u_ref)

    return plot_dict

def recalibrate_visualization(V_plot, plot_dict, output_vals, integral_outputs_final, options, time_grids, cost, name, V_ref, iterations=None, return_status_numeric=None, timings=None, N=None, ):
    """
    Recalibrate plot dict with all calibration operation that need to be perfomed once for every plot.
    :param plot_dict: plot dictionary before recalibration
    :return: recalibrated plot dictionary
    """

    # extract information
    cosmetics = options['visualization']['cosmetics']
    if N is not None:
        cosmetics['interpolation']['N'] = int(N)

    # get new scaling input
    variables = plot_dict['variables']
    scaling = plot_dict['scaling']
    n_k = plot_dict['n_k']
    if plot_dict['discretization'] == 'direct_collocation':
        d = plot_dict['d']
    else:
        d = None

    plot_dict['cost'] = cost

    # add V_plot to dict
    plot_dict['V_plot'] = struct_op.scaled_to_si(variables, scaling, n_k, d, V_plot)
    plot_dict['V_ref'] = struct_op.scaled_to_si(variables, scaling, n_k, d, V_ref)
    # get new name
    plot_dict['name'] = name

    # get new outputs
    plot_dict['output_vals'] = output_vals
    plot_dict['integral_outputs_final'] = integral_outputs_final

    # get new time grids
    plot_dict['time_grids'] = time_grids
    if plot_dict['discretization'] == 'direct_collocation':
        plot_dict['time_grids']['coll'] = time_grids['coll'].T.reshape((plot_dict['n_k'] * plot_dict['d'], 1))

    # get new options
    plot_dict['options'] = options

    # interpolate data
    plot_dict = interpolate_data(plot_dict, cosmetics)
    if cosmetics['plot_ref']:
        plot_dict = interpolate_ref_data(plot_dict, cosmetics)

    # interations
    if iterations is not None:
        plot_dict['iterations'] = iterations

    # return status numeric
    if return_status_numeric is not None:
        plot_dict['return_status_numeric'] = return_status_numeric

    # timings
    if timings is not None:
        plot_dict['timings'] = timings

    # power and performance
    plot_dict['power_and_performance'] = diagnostics.compute_power_and_performance(plot_dict)

    # plot scaling
    plot_dict['max_x'] = np.max(np.array(V_plot['xd', :, 'q10', 0])) * 1.2
    plot_dict['max_y'] = np.max(np.abs(np.array(V_plot['xd', :, 'q10', 1]))) * 1.2
    plot_dict['max_z'] = np.max(np.array(V_plot['xd', :, 'q10', 2])) * 1.2
    plot_dict['maxlim'] = np.max([plot_dict['max_x'], plot_dict['max_y'], plot_dict['max_z']])
    plot_dict['scale_power'] = 1.  # e-3
    plot_dict['scale_axes'] = np.float(V_plot['xd', 0, 'l_t'])

    # induction plots
    # if options['model']['induction_model'] != 'not_in_use':
        # plot_dict = __get_aerotime_grids(plot_dict)

    # todo: all of these still in use?
    # todo: tgrid_aerotime options still used?

    return plot_dict


def interpolate_data(plot_dict, cosmetics):
    '''
    Postprocess data from V-structure to (interpolated) data vectors
        with associated time grid
    :param plot_dict: dictionary of all relevant plot information
    :param cosmetics: dictionary of cosmetic plot choices
    :return: plot dictionary with added entries corresponding to interpolation
    '''

    # extract information
    variables_dict = plot_dict['variables']
    outputs_dict = plot_dict['outputs_dict']
    output_vals = plot_dict['output_vals'][1]
    integral_outputs = plot_dict['integral_outputs_final']
    nlp_options = plot_dict['options']['nlp']
    V_plot = plot_dict['V_plot']
    if plot_dict['Collocation'] is not None:
        interpolator = plot_dict['Collocation'].build_interpolator(nlp_options, V_plot)
        int_interpolator = plot_dict['Collocation'].build_interpolator(nlp_options, V_plot, integral_outputs)
        u_param = plot_dict['u_param']
    else:
        u_param = 'zoh'

    # add states and outputs to plotting dict
    plot_dict['xd'] = {}
    plot_dict['xa'] = {}
    plot_dict['xl'] = {}
    plot_dict['u'] = {}
    plot_dict['outputs'] = {}
    plot_dict['integral_outputs'] = {}

    # interpolating time grid
    n_points = cosmetics['interpolation']['N']

    # xd-values
    for name in list(struct_op.subkeys(variables_dict, 'xd')):
        plot_dict['xd'][name] = []
        for j in range(variables_dict['xd',name].shape[0]):
            # merge values
            values, time_grid = merge_xd_values(V_plot, name, j, plot_dict, cosmetics)
            plot_dict['time_grids']['ip'] = np.linspace(time_grid[0], time_grid[-1], n_points)

            # interpolate
            if cosmetics['interpolation']['type'] == 'spline' or plot_dict['discretization'] == 'multiple_shooting':
                values_ip = spline_interpolation(time_grid, values, plot_dict['time_grids']['ip'], n_points, name)
            elif cosmetics['interpolation']['type'] == 'poly' and plot_dict['discretization'] == 'direct_collocation':
                values_ip = interpolator(plot_dict['time_grids']['ip'], name, j, 'xd')
            plot_dict['xd'][name] += [values_ip]

    # xa-values
    for var_type in set(variables_dict.keys()) - set(['xd', 'u', 'xddot', 'theta']):
        for name in list(struct_op.subkeys(variables_dict,var_type)):
            plot_dict[var_type][name] = []
            for j in range(variables_dict[var_type,name].shape[0]):
                if plot_dict['discretization'] == 'direct_collocation':
                    values_ip = interpolator(plot_dict['time_grids']['ip'], name, j, var_type)
                else:
                    values, time_grid = merge_xa_values(V_plot, var_type, name, j, plot_dict, cosmetics)
                    # interpolate
                    values_ip = spline_interpolation(time_grid, values, plot_dict['time_grids']['ip'], n_points, name)
                plot_dict[var_type][name] += [values_ip]

    # u-values
    for name in list(struct_op.subkeys(variables_dict,'u')):
        plot_dict['u'][name] = []
        for j in range(variables_dict['u',name].shape[0]):

            if u_param == 'zoh':
                control = plot_dict['V_plot']['u',:,name,j]
                time_grids = plot_dict['time_grids']
                values_ip = sample_and_hold_controls(time_grids, control)
            elif u_param == 'poly':
                values_ip = interpolator(plot_dict['time_grids']['ip'], name, j, 'u')
            plot_dict['u'][name] += [values_ip]

    # output values
    for output_type in list(outputs_dict.keys()):
        plot_dict['outputs'][output_type] = {}
        for name in list(outputs_dict[output_type].keys()):
            plot_dict['outputs'][output_type][name] = []
            for j in range(outputs_dict[output_type][name].shape[0]):
                # merge values
                values, time_grid, ndim = merge_output_values(output_vals, output_type, name, j, plot_dict, cosmetics)
                # inteprolate
                values_ip = spline_interpolation(time_grid, values, plot_dict['time_grids']['ip'], n_points, name)
                plot_dict['outputs'][output_type][name] += [values_ip]

    # integral outptus
    if plot_dict['discretization'] == 'direct_collocation':
        for name in plot_dict['integral_variables']:
            values_ip = int_interpolator(plot_dict['time_grids']['ip'], name, 0, 'int_out')
            plot_dict['integral_outputs'][name] = [values_ip]

<<<<<<< HEAD
    return plot_dict

def interpolate_ref_data(plot_dict, cosmetics):
    '''
    Postprocess tracking reference data from V-structure to (interpolated) data vectors
        with associated time grid
    :param plot_dict: dictionary of all relevant plot information
    :param cosmetics: dictionary of cosmetic plot choices
    :return: plot dictionary with added entries corresponding to interpolation
    '''

    # extract information
    variables_dict = plot_dict['variables']
    nlp_options = plot_dict['options']['nlp']
    outputs_dict = plot_dict['outputs_dict']
    output_vals = plot_dict['output_vals'][2]
    V_ref = plot_dict['V_ref']
    if plot_dict['Collocation'] is not None:
        interpolator = plot_dict['Collocation'].build_interpolator(nlp_options, V_ref)
        u_param = plot_dict['u_param']
    else:
        u_param = 'zoh'

    # add states and outputs to plotting dict
    plot_dict['ref'] = {'xd': {},'u':{},'xa':{},'xl':{},'time_grids':{},'outputs':{}}

    # interpolating time grid
    plot_dict['time_grids']['ref']['ip'] =  plot_dict['time_grids']['ip']
    n_points = plot_dict['time_grids']['ip'].shape[0]

    # xd-values
    for name in list(struct_op.subkeys(variables_dict, 'xd')):
        plot_dict['ref']['xd'][name] = []
        for j in range(variables_dict['xd',name].shape[0]):
            # merge values
            values, time_grid = merge_xd_values(V_ref, name, j, plot_dict, cosmetics)

            # interpolate
            if cosmetics['interpolation']['type'] == 'spline' or plot_dict['discretization'] == 'multiple_shooting':
                values_ip = spline_interpolation(time_grid, values, plot_dict['time_grids']['ref']['ip'], n_points, name)
            elif cosmetics['interpolation']['type'] == 'poly' and plot_dict['discretization'] == 'direct_collocation':
                values_ip = interpolator(plot_dict['time_grids']['ref']['ip'], name, j, 'xd')
            plot_dict['ref']['xd'][name] += [values_ip]

    # xa-values
    for var_type in set(variables_dict.keys()) - set(['xd', 'u', 'xddot', 'theta']):
        for name in list(struct_op.subkeys(variables_dict,var_type)):
            plot_dict['ref'][var_type][name] = []
            for j in range(variables_dict[var_type,name].shape[0]):
                if plot_dict['discretization'] == 'direct_collocation':
                    values_ip = interpolator(plot_dict['time_grids']['ref']['ip'], name, j, var_type)
                else:
                    values, time_grid = merge_xa_values(V_ref, var_type, name, j, plot_dict, cosmetics)
                    # interpolate
                    values_ip = spline_interpolation(time_grid, values, plot_dict['time_grids']['ref']['ip'], n_points, name)
                plot_dict['ref'][var_type][name] += [values_ip]

    # u-values
    for name in list(struct_op.subkeys(variables_dict,'u')):
        plot_dict['ref']['u'][name] = []
        for j in range(variables_dict['u',name].shape[0]):

            if u_param == 'zoh':
                control = plot_dict['V_ref']['u',:,name,j]
                time_grids = plot_dict['time_grids']['ref']
                values_ip = sample_and_hold_controls(time_grids, control)
            elif u_param == 'poly':
                values_ip = interpolator(plot_dict['time_grids']['ref']['ip'], name, j, 'u')
            plot_dict['ref']['u'][name] += [values_ip]

    # output values
    for output_type in list(outputs_dict.keys()):
        plot_dict['ref']['outputs'][output_type] = {}
        for name in list(outputs_dict[output_type].keys()):
            plot_dict['ref']['outputs'][output_type][name] = []
            for j in range(outputs_dict[output_type][name].shape[0]):
                # merge values
                values, time_grid, ndim = merge_output_values(output_vals, output_type, name, j, plot_dict, cosmetics)
                # inteprolate
                values_ip = spline_interpolation(time_grid, values, plot_dict['time_grids']['ref']['ip'], n_points, name)
                plot_dict['ref']['outputs'][output_type][name] += [values_ip]

    return plot_dict

=======
    return plot_dict

def interpolate_ref_data(plot_dict, cosmetics):
    '''
    Postprocess tracking reference data from V-structure to (interpolated) data vectors
        with associated time grid
    :param plot_dict: dictionary of all relevant plot information
    :param cosmetics: dictionary of cosmetic plot choices
    :return: plot dictionary with added entries corresponding to interpolation
    '''

    # extract information
    variables_dict = plot_dict['variables']
    nlp_options = plot_dict['options']['nlp']
    outputs_dict = plot_dict['outputs_dict']
    output_vals = plot_dict['output_vals'][2]
    V_ref = plot_dict['V_ref']
    if plot_dict['Collocation'] is not None:
        interpolator = plot_dict['Collocation'].build_interpolator(nlp_options, V_ref)
        u_param = plot_dict['u_param']
    else:
        u_param = 'zoh'

    # add states and outputs to plotting dict
    plot_dict['ref'] = {'xd': {},'u':{},'xa':{},'xl':{},'time_grids':{},'outputs':{}}

    # interpolating time grid
    plot_dict['time_grids']['ref']['ip'] =  plot_dict['time_grids']['ip']
    n_points = plot_dict['time_grids']['ip'].shape[0]

    # xd-values
    for name in list(struct_op.subkeys(variables_dict, 'xd')):
        plot_dict['ref']['xd'][name] = []
        for j in range(variables_dict['xd',name].shape[0]):
            # merge values
            values, time_grid = merge_xd_values(V_ref, name, j, plot_dict, cosmetics)

            # interpolate
            if cosmetics['interpolation']['type'] == 'spline' or plot_dict['discretization'] == 'multiple_shooting':
                values_ip = spline_interpolation(time_grid, values, plot_dict['time_grids']['ref']['ip'], n_points, name)
            elif cosmetics['interpolation']['type'] == 'poly' and plot_dict['discretization'] == 'direct_collocation':
                values_ip = interpolator(plot_dict['time_grids']['ref']['ip'], name, j, 'xd')
            plot_dict['ref']['xd'][name] += [values_ip]

    # xa-values
    for var_type in set(variables_dict.keys()) - set(['xd', 'u', 'xddot', 'theta']):
        for name in list(struct_op.subkeys(variables_dict,var_type)):
            plot_dict['ref'][var_type][name] = []
            for j in range(variables_dict[var_type,name].shape[0]):
                if plot_dict['discretization'] == 'direct_collocation':
                    values_ip = interpolator(plot_dict['time_grids']['ref']['ip'], name, j, var_type)
                else:
                    values, time_grid = merge_xa_values(V_ref, var_type, name, j, plot_dict, cosmetics)
                    # interpolate
                    values_ip = spline_interpolation(time_grid, values, plot_dict['time_grids']['ref']['ip'], n_points, name)
                plot_dict['ref'][var_type][name] += [values_ip]

    # u-values
    for name in list(struct_op.subkeys(variables_dict,'u')):
        plot_dict['ref']['u'][name] = []
        for j in range(variables_dict['u',name].shape[0]):

            if u_param == 'zoh':
                control = plot_dict['V_ref']['u',:,name,j]
                time_grids = plot_dict['time_grids']['ref']
                values_ip = sample_and_hold_controls(time_grids, control)
            elif u_param == 'poly':
                values_ip = interpolator(plot_dict['time_grids']['ref']['ip'], name, j, 'u')
            plot_dict['ref']['u'][name] += [values_ip]

    # output values
    for output_type in list(outputs_dict.keys()):
        plot_dict['ref']['outputs'][output_type] = {}
        for name in list(outputs_dict[output_type].keys()):
            plot_dict['ref']['outputs'][output_type][name] = []
            for j in range(outputs_dict[output_type][name].shape[0]):
                # merge values
                values, time_grid, ndim = merge_output_values(output_vals, output_type, name, j, plot_dict, cosmetics)
                # inteprolate
                values_ip = spline_interpolation(time_grid, values, plot_dict['time_grids']['ref']['ip'], n_points, name)
                plot_dict['ref']['outputs'][output_type][name] += [values_ip]

    return plot_dict

>>>>>>> df8e7599

def sample_and_hold_controls(time_grids, control):

    tgrid_u = time_grids['u']
    tgrid_ip = time_grids['ip']
    values_ip = np.zeros(len(tgrid_ip),)
    for index in range(len(tgrid_ip)):
        for j in range(tgrid_u.shape[0] - 1):
            if tgrid_u[j] < tgrid_ip[index] and tgrid_ip[index] < tgrid_u[j + 1]:
                values_ip[index] = control[j]
                break
        if tgrid_u[-1] < tgrid_ip[index]:
            values_ip[index] = control[-1]

    return values_ip

def map_flag_to_function(flag, plot_dict, cosmetics, fig_name, plot_logic_dict):

    standard_args = (plot_dict, cosmetics, fig_name)
    additional_args = plot_logic_dict[flag][1]

    # execute function from dict
    if type(additional_args) == dict:
        plot_logic_dict[flag][0](*standard_args, **additional_args)
    elif additional_args is None:
        plot_logic_dict[flag][0](*standard_args)
    else:
        raise TypeError('Additional arguments for plot functions must be passed as a dict or as None.')

    return None<|MERGE_RESOLUTION|>--- conflicted
+++ resolved
@@ -31,7 +31,6 @@
 import matplotlib.cm as cmx
 import awebox.tools.vector_operations as vect_op
 import awebox.opti.diagnostics as diagnostics
-import pdb
 
 def get_naca_airfoil_coordinates(s, m, p, t):
 
@@ -629,7 +628,6 @@
     # read in inputs
     tgrid_u = plot_dict['time_grids']['u']
     tgrid_ip = plot_dict['time_grids']['ip']
-<<<<<<< HEAD
 
     plt.subplot(plot_table_r, plot_table_c, idx)
     for jdx in range(number_dim):
@@ -639,17 +637,6 @@
                 plt.plot(plot_dict['time_grids']['ref']['ip'], plot_dict['ref']['u'][name][jdx],
                     linestyle= '--', color = p[-1].get_color() )
 
-=======
-
-    plt.subplot(plot_table_r, plot_table_c, idx)
-    for jdx in range(number_dim):
-        if plot_dict['u_param'] == 'poly':
-            p = plt.plot(tgrid_ip, plot_dict['u'][name][jdx])
-            if plot_dict['options']['visualization']['cosmetics']['plot_ref']:
-                plt.plot(plot_dict['time_grids']['ref']['ip'], plot_dict['ref']['u'][name][jdx],
-                    linestyle= '--', color = p[-1].get_color() )
-
->>>>>>> df8e7599
         else:
             p = plt.step(tgrid_ip, plot_dict['u'][name][jdx],where='post')
             if plot_dict['options']['visualization']['cosmetics']['plot_ref']:
@@ -924,7 +911,6 @@
             values_ip = int_interpolator(plot_dict['time_grids']['ip'], name, 0, 'int_out')
             plot_dict['integral_outputs'][name] = [values_ip]
 
-<<<<<<< HEAD
     return plot_dict
 
 def interpolate_ref_data(plot_dict, cosmetics):
@@ -1009,92 +995,6 @@
 
     return plot_dict
 
-=======
-    return plot_dict
-
-def interpolate_ref_data(plot_dict, cosmetics):
-    '''
-    Postprocess tracking reference data from V-structure to (interpolated) data vectors
-        with associated time grid
-    :param plot_dict: dictionary of all relevant plot information
-    :param cosmetics: dictionary of cosmetic plot choices
-    :return: plot dictionary with added entries corresponding to interpolation
-    '''
-
-    # extract information
-    variables_dict = plot_dict['variables']
-    nlp_options = plot_dict['options']['nlp']
-    outputs_dict = plot_dict['outputs_dict']
-    output_vals = plot_dict['output_vals'][2]
-    V_ref = plot_dict['V_ref']
-    if plot_dict['Collocation'] is not None:
-        interpolator = plot_dict['Collocation'].build_interpolator(nlp_options, V_ref)
-        u_param = plot_dict['u_param']
-    else:
-        u_param = 'zoh'
-
-    # add states and outputs to plotting dict
-    plot_dict['ref'] = {'xd': {},'u':{},'xa':{},'xl':{},'time_grids':{},'outputs':{}}
-
-    # interpolating time grid
-    plot_dict['time_grids']['ref']['ip'] =  plot_dict['time_grids']['ip']
-    n_points = plot_dict['time_grids']['ip'].shape[0]
-
-    # xd-values
-    for name in list(struct_op.subkeys(variables_dict, 'xd')):
-        plot_dict['ref']['xd'][name] = []
-        for j in range(variables_dict['xd',name].shape[0]):
-            # merge values
-            values, time_grid = merge_xd_values(V_ref, name, j, plot_dict, cosmetics)
-
-            # interpolate
-            if cosmetics['interpolation']['type'] == 'spline' or plot_dict['discretization'] == 'multiple_shooting':
-                values_ip = spline_interpolation(time_grid, values, plot_dict['time_grids']['ref']['ip'], n_points, name)
-            elif cosmetics['interpolation']['type'] == 'poly' and plot_dict['discretization'] == 'direct_collocation':
-                values_ip = interpolator(plot_dict['time_grids']['ref']['ip'], name, j, 'xd')
-            plot_dict['ref']['xd'][name] += [values_ip]
-
-    # xa-values
-    for var_type in set(variables_dict.keys()) - set(['xd', 'u', 'xddot', 'theta']):
-        for name in list(struct_op.subkeys(variables_dict,var_type)):
-            plot_dict['ref'][var_type][name] = []
-            for j in range(variables_dict[var_type,name].shape[0]):
-                if plot_dict['discretization'] == 'direct_collocation':
-                    values_ip = interpolator(plot_dict['time_grids']['ref']['ip'], name, j, var_type)
-                else:
-                    values, time_grid = merge_xa_values(V_ref, var_type, name, j, plot_dict, cosmetics)
-                    # interpolate
-                    values_ip = spline_interpolation(time_grid, values, plot_dict['time_grids']['ref']['ip'], n_points, name)
-                plot_dict['ref'][var_type][name] += [values_ip]
-
-    # u-values
-    for name in list(struct_op.subkeys(variables_dict,'u')):
-        plot_dict['ref']['u'][name] = []
-        for j in range(variables_dict['u',name].shape[0]):
-
-            if u_param == 'zoh':
-                control = plot_dict['V_ref']['u',:,name,j]
-                time_grids = plot_dict['time_grids']['ref']
-                values_ip = sample_and_hold_controls(time_grids, control)
-            elif u_param == 'poly':
-                values_ip = interpolator(plot_dict['time_grids']['ref']['ip'], name, j, 'u')
-            plot_dict['ref']['u'][name] += [values_ip]
-
-    # output values
-    for output_type in list(outputs_dict.keys()):
-        plot_dict['ref']['outputs'][output_type] = {}
-        for name in list(outputs_dict[output_type].keys()):
-            plot_dict['ref']['outputs'][output_type][name] = []
-            for j in range(outputs_dict[output_type][name].shape[0]):
-                # merge values
-                values, time_grid, ndim = merge_output_values(output_vals, output_type, name, j, plot_dict, cosmetics)
-                # inteprolate
-                values_ip = spline_interpolation(time_grid, values, plot_dict['time_grids']['ref']['ip'], n_points, name)
-                plot_dict['ref']['outputs'][output_type][name] += [values_ip]
-
-    return plot_dict
-
->>>>>>> df8e7599
 
 def sample_and_hold_controls(time_grids, control):
 
