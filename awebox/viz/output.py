--- conflicted
+++ resolved
@@ -113,15 +113,7 @@
 
         kite_nodes = architecture.kite_nodes
 
-<<<<<<< HEAD
         cdx = 0
-=======
-        for odx in range(number_of_opts):
-            axes[odx].set_xlabel('t [s]')
-            axes[odx].autoscale(enable=True, axis= 'x', tight = True)
-            axes[odx].grid(True)
-
->>>>>>> 63ae58a0
         for odx in range(len(interesting_outputs)):
 
             opt = interesting_outputs[odx]
@@ -136,7 +128,6 @@
                 strength_scaled = float(jdx - 0) / float(number_of_output_dims)
                 local_color = cmap(strength_scaled)
 
-<<<<<<< HEAD
                 if output_is_systemwide:
                     data = np.array(outputs[opt[0]][base_name][jdx])
                     axes[odx].plot(tgrid_ip, data, color=local_color)
@@ -156,22 +147,11 @@
                         axes.axhline(y=epigraph, color='gray', linestyle='--')
                     else:
                         axes[cdx].axhline(y=epigraph, color='gray', linestyle='--')
-=======
-            else:
-                for kite in kite_nodes:
-                    data = np.array(outputs[opt[0]][base_name + str(kite)][0])
-                    local_color = cosmetics['trajectory']['colors'][kite_nodes.index(kite)]
-                    axes[odx].plot(tgrid_ip, data, color=local_color)
->>>>>>> 63ae58a0
 
                 if 't_switch' in plot_dict['time_grids'].keys():
                     t_switch = float(plot_dict['time_grids']['t_switch'])
 
-<<<<<<< HEAD
                     axes[cdx].axvline(x=t_switch, color='gray', linestyle='--')
-=======
-                axes[odx].axhline(y=epigraph, color='gray', linestyle='--')
->>>>>>> 63ae58a0
 
                 axes[cdx].set_ylabel(opt[1])
 
@@ -184,6 +164,8 @@
 
         for cdx in range(number_of_individual_plots):
             axes[cdx].set_xlabel('t [s]')
+            axes[cdx].autoscale(enable=True, axis='x', tight=True)
+            axes[cdx].grid(True)
             axes[cdx].yaxis.set_major_formatter(mtick.FormatStrFormatter('%.1e'))
             axes[cdx].yaxis.set_major_locator(MaxNLocator(3))
 
@@ -216,7 +198,7 @@
     if len(plot_dict['outputs']['model_inequalities'].keys()) > 0:
         plot_model_inequalities(plot_dict, cosmetics, fig_name, fig_num)
 
-    # plot_model_equalities(plot_dict, cosmetics, fig_name, fig_num)
+    plot_model_equalities(plot_dict, cosmetics, fig_name, fig_num)
 
 def plot_loyd_comparison(plot_dict, cosmetics, fig_name, fig_num=None):
 
