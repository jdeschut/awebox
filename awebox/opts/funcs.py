--- conflicted
+++ resolved
@@ -305,238 +305,6 @@
     return options_tree
 
 
-<<<<<<< HEAD
-    return geometry
-
-def extract_basic_geometry_params(geometry_options, geometry_data):
-
-    basic_params = ['s_ref','b_ref','c_ref','ar']
-    basic_options_params = {}
-    for name in list(geometry_options.keys()):
-        if name in basic_params and geometry_options[name]:
-            basic_options_params[name] = geometry_options[name]
-
-    return basic_options_params
-
-def build_geometry_params(basic_options_params, geometry_options, geometry_data):
-
-    basic_params = ['s_ref','b_ref','c_ref','ar']
-    dependent_params = ['s_ref','b_ref','c_ref','ar','m_k','j','c_root','c_tip','length','height']
-
-    # initialize geometry
-    geometry = {}
-
-    # check if geometry if overdetermined
-    if len(list(basic_options_params.keys())) > 2:
-        raise ValueError("Geometry overdetermined, possibly inconsistent!")
-
-    # check if basic geometry is being overwritten
-    if len(list(basic_options_params.keys())) > 0:
-        geometry = build_basic_params(geometry, basic_options_params, geometry_data)
-        geometry =  build_dependent_params(geometry, geometry_data)
-
-    # check if independent or dependent geometry parameters are being overwritten
-    overwrite_set = set(geometry_options.keys())
-    for name in overwrite_set:
-        if geometry_options[name] is None:
-            32.0
-        else:
-            geometry[name] = geometry_options[name]
-
-    # fill in remaining geometry data with user-provided data
-    for name in list(geometry_data.keys()):
-        if name not in list(geometry.keys()):
-            geometry[name] = geometry_data[name]
-
-    return geometry
-
-def build_basic_params(geometry, basic_options_params,geometry_data):
-
-    if 's_ref' in list(basic_options_params.keys()):
-        geometry['s_ref'] = basic_options_params['s_ref']
-        if 'b_ref' in list(basic_options_params.keys()):
-            geometry['b_ref'] = basic_options_params['b_ref']
-            geometry['c_ref'] = geometry['s_ref']/geometry['b_ref']
-            geometry['ar'] = geometry['b_ref']/geometry['c_ref']
-        elif 'c_ref' in list(basic_options_params.keys()):
-            geometry['c_ref'] = basic_options_params['c_ref']
-            geometry['b_ref'] = geometry['s_ref']/geometry['c_ref']
-            geometry['ar'] = geometry['b_ref']/geometry['c_ref']
-        elif 'ar' in list(basic_options_params.keys()):
-            geometry['ar'] = basic_options_params['ar']
-            geometry['c_ref'] = np.sqrt(geometry['s_ref']/geometry['ar'])
-            geometry['b_ref'] = geometry['s_ref']/geometry['c_ref']
-        else:
-            geometry['ar'] = geometry_data['ar']
-            geometry['c_ref'] = np.sqrt(geometry['s_ref']/geometry['ar'])
-            geometry['b_ref'] = geometry['s_ref']/geometry['c_ref']
-    elif 'b_ref' in list(basic_options_params.keys()):
-        geometry['b_ref'] = basic_options_params['b_ref']
-        if 'c_ref' in list(basic_options_params.keys()):
-            geometry['c_ref'] = basic_options_params['c_ref']
-            geometry['s_ref'] = geometry['b_ref']*geometry['c_ref']
-            geometry['ar'] = geometry['b_ref']/geometry['c_ref']
-        elif 'ar' in list(basic_options_params.keys()):
-            geometry['ar'] = basic_options_params['ar']
-            geometry['c_ref'] = geometry['b_ref']/geometry['ar']
-            geometry['s_ref'] = geometry['b_ref']*geometry['c_ref']
-        else:
-            geometry['ar'] = geometry_data['ar']
-            geometry['c_ref'] = geometry['b_ref']/geometry['ar']
-            geometry['s_ref'] = geometry['b_ref']*geometry['c_ref']
-    elif 'c_ref' in list(basic_options_params.keys()):
-        geometry['c_ref'] = basic_options_params['c_ref']
-        if 'ar' in list(basic_options_params.keys()):
-            geometry['ar'] = basic_options_params['ar']
-            geometry['b_ref'] = geometry['c_ref']*geometry['ar']
-            geometry['s_ref'] = geometry['b_ref']*geometry['c_ref']
-        else:
-            geometry['ar'] = geometry_data['ar']
-            geometry['b_ref'] = geometry['c_ref']*geometry['ar']
-            geometry['s_ref'] = geometry['b_ref']*geometry['c_ref']
-    elif 'ar' in list(basic_options_params.keys()):
-        geometry['s_ref'] = geometry_data['s_ref']
-        geometry['c_ref'] = np.sqrt(geometry['s_ref']/geometry['ar'])
-        geometry['b_ref'] = geometry['s_ref']/geometry['c_ref']
-
-    return geometry
-
-def build_dependent_params(geometry, geometry_data):
-
-    geometry['m_k'] = geometry['s_ref']/geometry_data['s_ref'] * geometry_data['m_k']  # [kg]
-
-    geometry['j'] = geometry_data['j'] * geometry['m_k']/geometry_data['m_k'] # bad scaling appoximation..
-    geometry['length'] = geometry['b_ref']  # only for plotting
-    geometry['height'] = geometry['b_ref'] / 5.  # only for plotting
-
-    geometry['c_root'] = 1.4 * geometry['c_ref']
-    geometry['c_tip'] = 2. * geometry['c_ref'] - geometry['c_root']
-
-    return geometry
-
-def share_aerodynamics_options(options, options_tree, help_options):
-
-    user_options = options['user_options']
-
-    ## stability derivatives
-    aero = load_stability_derivatives(options['user_options']['kite_standard'])
-    for name in list(aero.keys()):
-        if help_options['model']['aero']['overwrite'][name][1] == 's':
-            dict_type = 'params'
-        else:
-            dict_type = 'model'
-        if options['model']['aero']['overwrite'][name]:
-            options_tree.append((dict_type, 'aero', None, name,options['model']['aero']['overwrite'][name], ('???', None),'x'))
-        else:
-            options_tree.append((dict_type, 'aero', None, name,aero[name], ('???', None),'t'))
-
-    ## induction
-    induction_model_descript = ('model to approximate induction from wake', ['not_in_use', 'actuator'])
-    options_tree.append(('model', None, None, 'induction_model', user_options['induction_model'], induction_model_descript,'x'))
-    options_tree.append(('formulation', None, None, 'induction_model', user_options['induction_model'], induction_model_descript,'x'))
-    options_tree.append(('nlp', None, None, 'induction_model', user_options['induction_model'], induction_model_descript,'x'))
-    options_tree.append(('solver', 'initialization', 'model', 'induction_model', user_options['induction_model'], induction_model_descript,'x'))
-
-    induction_steadyness = options['model']['aero']['actuator']['steadyness']
-    options_tree.append(('solver', 'initialization', 'model', 'induction_steadyness', induction_steadyness, ('????', None), 'x')),
-    induction_varrho_ref = options['model']['aero']['actuator']['varrho_ref']
-    options_tree.append(('solver', 'initialization', 'model', 'induction_varrho_ref', induction_varrho_ref, ('????', None), 'x')),
-    induction_correct_tilt = options['model']['aero']['actuator']['correct_tilt']
-    options_tree.append(('solver', 'initialization', 'model', 'induction_correct_tilt', induction_correct_tilt, ('????', None), 'x')),
-
-    ## actuator-disk induction
-    a_ref = options['model']['aero']['actuator']['a_ref']
-    a_range = options['model']['aero']['actuator']['a_range']
-
-    if induction_model_descript == 'not_in_use':
-        a_ref = None
-
-    options_tree.append(('model', 'aero', None, 'a_ref', a_ref, ('reference value for the induction factors. takes values between 0. and 0.4', None),'x'))
-
-    if options['model']['aero']['actuator']['steadyness'] == 'steady':
-        a_var_type = 'xl'
-    elif options['model']['aero']['actuator']['steadyness'] == 'unsteady':
-        a_var_type = 'xd'
-
-    options_tree.append(('solver', 'initialization', a_var_type, 'a', a_ref, ('induction factor [-]', None),'x'))
-    options_tree.append(('model', 'system_bounds', a_var_type, 'a', a_range, ('induction factor bounds [-]', None),'x'))
-    options_tree.append(('model', 'system_bounds', 'xl', 'varrho', [0.,cas.inf], ('relative radius bounds [-]', None), 'x'))
-    options_tree.append(('model', 'system_bounds', 'xl', 'cosgamma', [0., 1.], ('tilt angle cosine bounds [-]', None), 'x')),
-    options_tree.append(('model', 'system_bounds', 'xl', 'fnorm', [0., cas.inf], ('normalization factor for normal vector [-]', None), 'x')),
-    options_tree.append(('model', 'system_bounds', 'xl', 'nhat', [np.array([0., -cas.inf, -cas.inf]), np.array([cas.inf, cas.inf, cas.inf])],   ('normal vector [-]', None), 'x')),
-
-    if options['model']['aero']['actuator']['normal_vector_model'] in ['default','tether_parallel']:
-        options_tree.append(('solver', 'initialization', None, 'fnorm', 'tether_length', ('induction factor [-]', None),'x'))
-    else:
-        options_tree.append(('solver', 'initialization', None, 'fnorm', 'unit_length', ('induction factor [-]', None),'x'))
-
-    ## tether drag
-    tether_drag_descript =  ('model to approximate the tether drag on the tether nodes', ['integral', 'trivial', 'simple', 'equivalence', 'not_in_use'])
-    options_tree.append(('model', 'tether', 'tether_drag', 'model_type', user_options['tether_drag_model'], tether_drag_descript,'x'))
-    options_tree.append(('formulation', None, None, 'tether_drag_model', user_options['tether_drag_model'], tether_drag_descript,'x'))
-
-    return options_tree
-
-def share_trajectory_type(options, options_tree=[]):
-
-    user_options = options['user_options']
-
-    trajectory_type = user_options['trajectory']['type']
-    system_type = user_options['trajectory']['system_type']
-    descript = ('type of trajectory to optimize', ['power_cycle', 'transition', 'aero_test', 'mpc'])
-
-    options_tree.append(('nlp', None, None, 'type', trajectory_type, descript,'x'))
-    options_tree.append(('formulation', 'trajectory', None, 'type', trajectory_type, descript,'x'))
-    options_tree.append(('solver','initialization',None,'type', trajectory_type, descript,'x'))
-    options_tree.append(('solver','initialization',None,'system_type', system_type, descript,'x'))
-    options_tree.append(('model', 'trajectory', None, 'type', trajectory_type, descript,'x'))
-    options_tree.append(('model', 'trajectory', None, 'system_type', system_type, descript,'x'))
-
-    options_tree.append(('formulation', 'trajectory', 'tracking', 'fix_tether_length', user_options['trajectory']['tracking']['fix_tether_length'], descript,'x'))
-
-    if trajectory_type in ['power_cycle', 'tracking']:
-        if (user_options['trajectory']['lift_mode']['max_l_t'] != None):
-
-            options_tree.append(('model', 'system_bounds', 'xd', 'l_t', [options['model']['system_bounds']['xd']['l_t'][0],
-                         user_options['trajectory']['lift_mode']['max_l_t']],
-                         ('user input for maximum main tether length', None),'x'))
-
-        if user_options['trajectory']['lift_mode']['pumping_range']:
-            pumping_range = user_options['trajectory']['lift_mode']['pumping_range']
-            for i in range(len(pumping_range)):
-                if pumping_range[i]:
-                    pumping_range[i] = pumping_range[i]/options['model']['scaling']['xd']['l_t']
-            options_tree.append(('nlp',None,None,'pumping_range', pumping_range, ('set predefined pumping range (only in comb. w. phase-fix)', None),'x'))
-
-    if trajectory_type in ['transition','nominal_landing','compromised_landing']:
-        options_tree.append(('formulation', 'trajectory', 'transition', 'initial_trajectory', user_options['trajectory']['transition']['initial_trajectory'], ('possible options', ['lift_mode', 'transition']),'x'))
-    if trajectory_type in ['transition','launch']:
-        options_tree.append(('formulation', 'trajectory', 'transition', 'terminal_trajectory', user_options['trajectory']['transition']['terminal_trajectory'], ('possible options', ['lift_mode', 'transition']),'x'))
-
-    if trajectory_type == 'aero_test':
-
-        phi0_val = user_options['trajectory']['aero_test']['phi_0']
-        phi0_descript = ('pitch angle amplitude for pitch-plunge test [rad]', None)
-        h0_val = user_options['trajectory']['aero_test']['h_0']
-        h0_descript = ('plunge amplitude for pitch-plunge test [m]', None)
-        omega_val = user_options['trajectory']['aero_test']['omega']
-        omega_descript = ('frequency of pitching/plunging motion for pitch-plunge test [rad/s]', None)
-
-        options_tree.append(('formulation', 'trajectory', 'aero_test', 'phi_0', phi0_val, phi0_descript,'x'))
-        options_tree.append(('formulation', 'trajectory', 'aero_test', 'h_0', h0_val, h0_descript,'x'))
-        options_tree.append(('formulation', 'trajectory', 'aero_test', 'omega', omega_val, omega_descript,'x'))
-
-        options_tree.append(('solver', 'initialization', 'aero_test', 'phi_0', phi0_val, phi0_descript,'x'))
-        options_tree.append(('solver', 'initialization', 'aero_test', 'h_0', h0_val, h0_descript,'x'))
-        options_tree.append(('solver', 'initialization', 'aero_test', 'omega', omega_val, omega_descript,'x'))
-
-        options_tree.append(('solver', 'initialization', 'aero_test', 'total_periods',
-                             options['formulation']['trajectory']['aero_test']['total_periods'],
-                             ('total number of oscillations of the wing', None),'x'))
-
-    return options_tree
-=======
->>>>>>> 5f02163c
 
 def make_fictitious_bounds_update(user_options, architecture):
 
