#
#    This file is part of awebox.
#
#    awebox -- A modeling and optimization framework for multi-kite AWE systems.
#    Copyright (C) 2017-2020 Jochem De Schutter, Rachel Leuthold, Moritz Diehl,
#                            ALU Freiburg.
#    Copyright (C) 2018-2020 Thilo Bronnenmeyer, Kiteswarms Ltd.
#    Copyright (C) 2016      Elena Malz, Sebastien Gros, Chalmers UT.
#
#    awebox is free software; you can redistribute it and/or
#    modify it under the terms of the GNU Lesser General Public
#    License as published by the Free Software Foundation; either
#    version 3 of the License, or (at your option) any later version.
#
#    awebox is distributed in the hope that it will be useful,
#    but WITHOUT ANY WARRANTY; without even the implied warranty of
#    MERCHANTABILITY or FITNESS FOR A PARTICULAR PURPOSE.  See the GNU
#    Lesser General Public License for more details.
#
#    You should have received a copy of the GNU Lesser General Public
#    License along with awebox; if not, write to the Free Software Foundation,
#    Inc., 51 Franklin Street, Fifth Floor, Boston, MA  02110-1301  USA
#
#
#################################################
# Method sets all user options to a default value
#################################################

import numpy as np
from . import funcs
import casadi as cas

def set_default_user_options():

    ## notation for dict tree:
    ## (category, sub_categroy, sub_sub_category, parameter name, default value, (tooltip, tooltip list), sweep_type)

    default_user_options_tree = [

        ## user options
        ('user_options',    'trajectory',  None,        'type',                  'power_cycle',      ('possible options', ['power_cycle', 'transition','mpc']), 't'),
        ('user_options',    'trajectory',  None,        'system_type',           'lift_mode',        ('possible options', ['lift_mode','drag_mode']), 't'),
        ('user_options',    'trajectory',  'lift_mode', 'windings',              3,                  ('number of windings [int]', None),'s'),
        ('user_options',    'trajectory',  'lift_mode', 'phase_fix',             'single_reelout',   ('pumping_mode phase fix option', ['single_reelout', 'simple']),'x'),
        ('user_options',    'trajectory',  'lift_mode', 'max_l_t',               None,               ('set maximum main tether length', None),'s'),
        ('user_options',    'trajectory',  'lift_mode', 'pumping_range',         None,               ('set predefined pumping range (only in comb. w. phase-fix)', None),'x'),
        ('user_options',    'trajectory',  'transition','initial_trajectory',    None,               ('relative path to pickled initial trajectory', None),'x'),
        ('user_options',    'trajectory',  'transition','terminal_trajectory',   None,               ('relative path to pickled terminal trajectory', None),'x'),
        ('user_options',    'trajectory',  'compromised_landing','emergency_scenario', ('broken_lift',2),  ('type of emergency scenario as tuple, with (SCENARIO, KITE_NODE)', None),'x'),
        ('user_options',    'trajectory',  'compromised_landing','xi_0_initial',   0.00,             ('starting position on initial trajectory between 0 and 1', None),'s'),
        ('user_options',    'trajectory',  'tracking',  'fix_tether_length',     False,              ('fixing tether length for the trajectory', [True, False]),'s'),
        ('user_options',    'trajectory',  None,        'fixed_params',          {},                 ('give dict of fixed system parameters and their values',None),'s'),
        ('user_options',    'system_model',None,        'kite_dof',              6,                  ('give the number of states that designate each kites position [int]: 3 (implies roll-control), 6 (implies DCM rotation)',[3,6]),'t'),
        ('user_options',    'system_model',None,        'surface_control',       1,                  ('which derivative of the control-surface-deflection is controlled? [int]: 0 (control of deflections), 1 (control of deflection rates)', [0, 1]),'x'),
        ('user_options',    'system_model',None,        'architecture',          {1:0, 2:1, 3:1},    ('choose tuple (layers,siblings)', None),'t'),
        ('user_options',    'system_model',None,        'cross_tether',          False,              ('enable cross_tether', [True, False]),'t'),
        ('user_options',    'wind',        None,        'model',                 'log_wind',         ('possible options', ['log_wind', 'power', 'uniform', 'datafile']),'x'),
        ('user_options',    'wind',        None,        'u_ref',                 5.,                 ('reference wind speed [m/s]', None),'s'),
        ('user_options',    'wind',        None,        'atmosphere_heightsdata', None,              ('data for the heights at this time instant', None),'s'),
        ('user_options',    'wind',        None,        'atmosphere_featuresdata',None,              ('data for the wind features at this time instant', None),'s'),
        ('user_options',    None,          None,        'induction_model',       'not_in_use',         ('possible options', ['not_in_use', 'actuator']),'x'),
        ('user_options',    None,          None,        'kite_standard',         None,               ('possible options',None),'x'),
        ('user_options',    None,          None,        'atmosphere',            'isa',              ('possible options', ['isa', 'uniform']),'x'),
        ('user_options',    None,          None,        'tether_model',          'default',          ('possible options',['default']),'x'),
        ('user_options',    None,          None,        'tether_drag_model',     'multi',            ('possible options: split drag equally between nodes, get equivalent forces from multiple elements, or apply drag only to tether segments with kite end-nodes', ['split', 'multi', 'kite_only', 'not_in_use']),'t'),
    ]

    default_user_options, help_options = funcs.assemble_options_tree(default_user_options_tree, {}, {})

    return default_user_options, help_options

def set_default_options(default_user_options, help_options):

    kite_colors = ['b', 'g', 'r', 'm', 'c'] * 3
    dim_colors = ['b', 'g', 'r', 'm', 'c', 'y', 'darkorange', 'darkkhaki', 'darkviolet']

    default_options_tree = [

        ## atmosphere model
        ('params',  'atmosphere', None, 'g',        9.81,     ('gravitational acceleration [m/s^2]', None),'s'),
        ('params',  'atmosphere', None, 'gamma',    1.4,      ('polytropic exponent of air [-]', None),'s'),
        ('params',  'atmosphere', None, 'r',        287.053,  ('universal gas constant [J/kg/K]', None),'s'),
        ('params',  'atmosphere', None, 't_ref',    288.15,   ('reference temperature [K]', None),'s'),
        ('params',  'atmosphere', None, 'p_ref',    101325.,    ('reference pressure [Pa]', None),'s'),
        ('params',  'atmosphere', None, 'rho_ref',  1.225,      ('reference air density [kg/m^3]', None),'s'),
        ('params',  'atmosphere', None, 'gamma_air',6.5e-3,     ('temperature gradient [K/m]', None),'s'),
        ('params',  'atmosphere', None, 'mu_ref',   1.789e-5,   ('dynamic viscosity of air kg/m/s', None),'s'),
        ('params',  'atmosphere', None, 'c_sutherland',   120., ('sutherland constant relating dynamic viscosity to air temperature [K]', None),'s'),

        ## wind mode
        ('params', 'wind', None,        'z_ref',    10.,    ('reference height [m]', None),'s'),
        ('params', 'wind', 'log_wind',  'z0_air',   0.1,    ('surface roughness length of log-wind profile [m], (0.1: roughness farm land with wind breaks more than 1km apart)', None),'s'),
        ('params', 'wind', 'power_wind','exp_ref',  0.15,   ('terrain-specific exponent for power law wind-profile [-], (0.1: smooth hard ground, calm water, 0.15: tall grass on level ground, 0.2: high crops, hedges and shrubs, 0.3: small town with trees and shrubs, 0.4: large city with tall buildings. see Masters2013.', None), 's'),

        ## aero model
        ('model', 'aero', None,         'aero_coeff_ref_velocity',     'eff',           ('specifies which velocity is used to define the stability derivatives: the APParent velocity (as for wind-tunnel or computer generated derivatives), or the EFFective velocity (as for free-flight measurements using a Pitot-tube)', ['app', 'eff']), 'x'),
        ('params', 'model_bounds', None, 'coeff_compromised_max', np.array([1.5, 60 * np.pi / 180.]), ('include a bound on dcoeff', None), 's'),
        ('params', 'model_bounds', None, 'coeff_compromised_min', np.array([0., -60 * np.pi / 180.]), ('include a bound on dcoeff', None), 's'),
<<<<<<< HEAD
        ('model', 'aero', 'three_dof',  'dcoeff_compromised_factor', 1., ('???', None), 's'),
        ('model', 'aero', None,         'lift_aero_force',      True,        ('lift the aero force into the decision variables', [True, False]), 'x'),
=======
        ('model', 'aero', 'three_dof', 'dcoeff_compromised_factor', 1., ('???', None), 's'),
        ('model', 'aero', None,         'lift_aero_force',      False,        ('lift the aero force into the decision variables', [True, False]), 'x'),
>>>>>>> 63ae58a0
        ('params','aero', None,         'turbine_efficiency',   0.75,        ('combined drag-mode propeller and generator efficiency', None), 's'),
        ('params','aero', None,         'moment_factor',   1.0,              ('enhance aerodynamic moment generator by control surfaces', None), 's'),

        ('model', 'aero', None,         'induction_comparison',     [],     ('which induction models should we include for comparison', ['act', 'vor']), 'x'),
        ('model', 'aero', 'overwrite',  'geometry_type',        None,       ('which method should be used to estimate the geometry of the kite rotation', ['parent', 'averaged', 'frenet']), 'x'),

        ('model', 'aero', 'actuator',   'a_ref',        0.33,               ('reference value for the induction factors in actuator-disk model. takes values between 0. and 0.4', None),'x'),
        ('model', 'aero', 'actuator',   'a_range',      [0., 0.5],          ('allowed range for induction factors', None),'x'),
        ('model', 'aero', 'actuator',   'a_fourier_range', [-0.01, 0.01],   ('allowed range for a_cos and a_sin, coefficients in the 1st order fourier summation', None), 'x'),
        ('model', 'aero', 'actuator',   'scaling',      1.,                 ('scaling factor for the actuator-disk residual', None),'x'),
        ('model', 'aero', 'actuator',   'varrho_ref',   7.,                 ('approximation of the relative orbit radius, for normalization of the actuator disk equations', None),'x'),
        ('model', 'aero', 'actuator',   'varrho_range', [0., cas.inf],      ('allowed range for the relative orbit radius, for normalization of the actuator disk equations', None), 'x'),
        ('model', 'aero', 'actuator',   'steadyness',   'quasi-steady',     ('selection of steady vs unsteady actuator disk model', ['quasi-steady', 'unsteady']),'x'),
        ('model', 'aero', 'actuator',   'symmetry',     'axisymmetric',     ('selection of axisymmetric vs asymmetric actuator disk model', ['axisymmetric', 'asymmetric']), 'x'),
	    ('model', 'aero', 'actuator', 	'steadyness_comparison', [],        ('which steady models should we include for comparison', ['q', 'u']), 'x'),
	    ('model', 'aero', 'actuator', 	'symmetry_comparison', 	 [],        ('which symmetry models should we include for comparison', ['axi', 'asym']), 'x'),
        ('model', 'aero', 'actuator',   'actuator_skew',        'simple',   ('which actuator-skew angle correction to apply', ['not_in_use', 'glauert', 'coleman', 'simple']), 'x'),
        ('model', 'aero', 'actuator',   'wake_skew',            'coleman',  ('which wake-skew angle approximation to apply', ['not_in_use', 'jimenez', 'coleman', 'equal']), 'x'),
        ('model', 'aero', 'actuator',   'asym_radial_linearity', False,     ('if true, computes the Fourier coefficients to vary linearly with flight radius; if false, fourier coefficients are explicitly a_cos and a_sin', [True, False]), 'x'),
        ('model', 'aero', 'actuator',   'gamma_range',  [-80. * np.pi / 180., 80. * np.pi / 180.],  ('range of skew angles [rad] allowed in skew correction', None), 'x'),
        ('model', 'aero', 'actuator',   'normal_vector_model',  'tether_parallel',  ('selection of estimation method for normal vector', ['least_squares', 'tether_parallel', 'binormal', 'xhat']), 'x'),

        ('model', 'aero', 'vortex',     'representation',       'alg',      ('are the wake node positions included as states or algebraic variables', ['alg', 'state']), 'x'),
        ('model', 'aero', 'vortex',     'wake_nodes',           5,          ('number of wake nodes per kite per wingtip; note that the bound wake nodes ARE counted here.', None), 'x'),
        ('model', 'aero', 'vortex',     'far_wake_element_type', 'semi_infinite_filament', ('the type of vortex elements used to model the far-wake vorticity', ['finite_filament', 'semi_infinite_filament', 'semi_infinite_right_cylinder', 'not_in_use']), 'x'),
        ('model', 'aero', 'vortex',     'approximation_order_for_elliptic_integrals', 5, ('the approximation order for the elliptic integrals, must be an integer between 0 and 6', None), 'x'),
        ('model', 'aero', 'vortex',     'far_wake_convection_time',  120.,  ('the time [s] that the infinitely far away vortex nodes have been convected', None), 'x'),
        ('model', 'aero', 'vortex',     'core_to_chord_ratio',  0.1,        ('the ratio between the vortex-filament core radius and the airfoil chord, [-]', None), 'x'),
        ('model', 'aero', 'vortex',     'epsilon_m',            1.e-8,      ('the (small) vortex cylinder smoothing parameter, dimensionless, [-]', None), 'x'),
        ('model', 'aero', 'vortex',     'epsilon_r',            1.e-8,      ('the (small) vortex cylinder smoothing parameter, specified in meters, [-]', None), 'x'),
        ('model', 'aero', 'vortex',     'force_zero',           False,      ('force the induced velocity to remain zero, while maintaining all other constraint structures. Suggested for use in warmstarting only.', [True, False]), 'x'),
        ('model', 'aero', 'vortex',     'rate_of_change_factor', 0.01,      ('the multiplicative factor that scales closing vortex filament induced velocities from trailing filament induced velocities', None), 'x'),
        ('model', 'aero', 'vortex',     'induction_factor_normalizing_speed', 'u_zero', ('which speed should be used to compute the induction factor when plotting', ['u_zero', 'u_inf']), 'x'),
        ('model', 'aero', 'vortex',     'verification_test',    False,      ('compare vortex model to Haas2017 LES in outputs', [True, False]), 'x'),
        ('model', 'aero', 'vortex',     'verification_points',  20,         ('the number of observation points to distribute evenly radially, as well as azimuthally', [True, False]), 'x'),
        ('model', 'aero', 'vortex',     'verification_uniform_distribution',    False,  ('distribute the observation points uniformly or sinusoidally', [True, False]), 'x'),
        ('model', 'aero', 'vortex',     'test_includes_visualization',          False,  ('when auto-testing whether the vortex objects work correctly, should the plotting-tests be included?', [True, False]), 'x'),

        ('model', 'aero', 'overwrite',  'f_lift_earth',         None,       ('3-component lift force in the earth-fixed-frame, to over-write stability-derivative force in case of verification/validation tests', None), 'x'),

        # geometry (to be loaded!)
        ('model',  'geometry', 'overwrite', 'm_k',         None,     ('geometrical parameter', None),'s'),
        ('model',  'geometry', 'overwrite', 's_ref',       None,     ('geometrical parameter', None),'s'),
        ('model',  'geometry', 'overwrite', 'b_ref',       None,     ('geometrical parameter', None),'s'),
        ('model',  'geometry', 'overwrite', 'c_ref',       None,     ('geometrical parameter', None),'s'),
        ('model',  'geometry', 'overwrite', 'ar',          None,     ('geometrical parameter', None),'s'),
        ('model',  'geometry', 'overwrite', 'j',           None,     ('geometrical parameter', None),'s'),
        ('model',  'geometry', 'overwrite', 'length',      None,     ('geometrical parameter', None),'x'),
        ('model',  'geometry', 'overwrite', 'height',      None,     ('geometrical parameter', None),'x'),
        ('model',  'geometry', 'overwrite', 'delta_max',   None,     ('geometrical parameter', None),'t'),
        ('model',  'geometry', 'overwrite', 'ddelta_max',  None,     ('geometrical parameter', None),'t'),
        ('model',  'geometry', 'overwrite', 'c_root',      None,     ('geometrical parameter', None),'x'),
        ('model',  'geometry', 'overwrite', 'c_tip',       None,     ('geometrical parameter', None),'x'),
        ('model',  'geometry', 'overwrite', 'fuselage',    None,     ('geometrical parameter', None),'x'),
        ('model',  'geometry', 'overwrite', 'wing',        None,     ('geometrical parameter', None),'x'),
        ('model',  'geometry', 'overwrite', 'tail',        None,     ('geometrical parameter', None),'x'),
        ('model',  'geometry', 'overwrite', 'wing_profile',None,     ('geometrical parameter', None),'x'),
        ('model',  'geometry', 'overwrite', 'r_tether',    None,     ('geometrical parameter', None),'s'),

        ('model',  'aero', 'overwrite', 'alpha_max_deg', None,    ('aerodynamic parameter', None),'t'),
        ('model',  'aero', 'overwrite', 'alpha_min_deg', None,    ('aerodynamic parameter', None),'t'),
        ('model',  'aero', 'overwrite', 'beta_max_deg', None,     ('aerodynamic parameter', None),'t'),
        ('model',  'aero', 'overwrite', 'beta_min_deg', None,     ('aerodynamic parameter', None),'t'),

        ## kite model
        #### tether properties
        ('params',  'tether', None,         'kappa',                10.,        ('Baumgarte stabilization constant for constraint formulation[-]', None),'s'),
        ('params',  'tether', None,         'rho',                  970.,       ('tether material density [kg/m^3]', None),'s'),
        ('params',  'tether', None,         'cd',                   1.,         ('drag coefficient [-]', None),'s'),
        ('params',  'tether', None,         'f_max',                5.,         ('max. reel-out factor [-]', None),'s'),
        ('params',  'tether', None,         'max_stress',           3.6e9,      ('maximum material tether stress [Pa]', None),'s'),
        ('params',  'tether', None,         'stress_safety_factor', 10.,        ('tether stress safety factor [-]', None),'x'),
        ('model',   'tether', None,         'control_var',          'dddl_t',    ('tether control variable', ['ddl_t', 'dddl_t']),'x'),
        ('model',   'tether', None,         'aero_elements',        5,         ('number of discretizations made in approximating the tether drag. int greater than 1. [-]', None),'x'),
        ('model',   'tether', None,         'reynolds_smoothing',   1e-1,       ('smoothing width of the heaviside approximation in the cd vs. reynolds polynomial [-]', None),'x'),
        ('model',   'tether', None,         'cd_model',             'constant', ('how to calculate the tether drag coefficient: piecewise interpolation, polyfit interpolation, constant', ['piecewise', 'polyfit', 'constant']),'x'),
        ('model',   'tether', None,         'attachment',           'com',      ('tether attachment mode', ['com', 'stick']),'x'),
        ('model',   'tether', 'cross_tether', 'attachment',         'com',      ('tether attachment mode', ['com', 'stick', 'wing_tip']),'x'),
        ('model',   'tether', None,         'use_wound_tether',     True,       ('include the mass of the wound tether in the system energy calculation', [True, False]),'x'),
        ('model',   'tether', None,         'wound_tether_safety_factor', 1.1,  ('wound tether safety factor', None),'x'),
        ('model',   'tether', None,         'top_mass_alloc_frac',  0.5,        ('where to make a cut on a tether segment, in order to allocate tether mass to neighbor nodes, as fraction of segment length, measured from top', None), 'x'),
        ('model',   'tether', None,         'lift_tether_force',    False,       ('lift the tether force into the decision variables', [True, False]), 'x'),

        #### system bounds and limits (physical)
        ('model',  'system_bounds', 'theta',       'diam_t',       [1.0e-4, 1.0e-1],                                                                ('main tether diameter bounds [m]', None),'x'),
        ('model',  'system_bounds', 'theta',       'diam_s',       [1.0e-4, 1.0e-1],                                                  ('secondary tether diameter bounds [m]', None),'x'),
        ('model',  'system_bounds', 'theta',       'diam_c',       [1.0e-3, 1.0e-1],                                                  ('cross-tether diameter bounds [m]', None),'x'),
        ('model',  'system_bounds', 'x',          'l_t',          [1.0e-2, 1.0e3],                                                   ('main tether length bounds [m]', None),'x'),
        ('model',  'system_bounds', 'x',          'dl_t',          [-30.0, 30.0],                                                   ('main tether speed bounds [m/s]', None),'x'),
        ('model',  'system_bounds', 'x',          'ddl_t',         [-100.0, 100.0],                                                   ('main tether acceleration bounds [m/s^2]', None),'x'),
        ('model',  'system_bounds', 'theta',       'l_s',          [1.0e-2, 1.0e3],                                                                 ('secondary tether length bounds [m]', None),'x'),
        ('model',  'system_bounds', 'theta',       'l_i',          [1.0e2, 1.0e2],                                                                  ('intermediate tether length bounds [m]', None),'x'),
        ('model',  'system_bounds', 'theta',       'l_c',          [1.0e-2, 1.0e3],                                                                 ('cross-tether length bounds [m]', None),'x'),
        ('model',  'system_bounds', 'x',          'q',            [np.array([-cas.inf, -cas.inf, 10.0]), np.array([cas.inf, cas.inf, cas.inf])],   ('kite position bounds [m]', None),'x'),
        ('model',  'system_bounds', 'x',          'omega',        [np.pi/180.0*np.array([-50.0, -50.0, -50.0]), np.pi/180.0*np.array([50.0, 50.0, 50.0])],   ('kite angular velocity bounds [rad/s]', None),'s'),
        ('model',  'system_bounds', 'x',          'wz_ext',       [5.0, cas.inf],                                                                  ('wake node position (exterior wing-tips) bounds [m]', None), 'x'),
        ('model',  'system_bounds', 'x',          'wz_int',       [5.0, cas.inf],                                                                  ('wake node position (interior wing-tips) bounds [m]', None), 'x'),
        ('model',  'system_bounds', 'theta',       't_f',          [1e-3, 500.0],                                                                   ('main tether max acceleration [m/s^2]', None),'x'),
        ('model',  'system_bounds', 'z',          'lambda',       [0., cas.inf],                                                                   ('multiplier bounds', None),'x'),
        ('model',  'system_bounds', 'u',           'dkappa',       [-1000.0, 1000.0],                                                               ('generator braking constant [kg/m/s]', None),'x'),
        ('model',  'system_bounds', 'u',           'dddl_t',       [-100.0, 100.0],                                                               ('main tether jerk bounds', None),'x'),
        ('model',  'system_bounds', 'theta',       'a',             [0.0, 0.5],           ('average induction factor bounds', None),'x'),
        ('model',  'system_bounds', 'theta',       'ell_radius',    [5.0, cas.inf],           ('ellipse radius bounds', None),'s'),

        ('model',  'system_bounds', 'x',          'coeff',        [np.array([0., -80.0 * np.pi / 180.]), np.array([2., 80.0 * np.pi / 180.])],   ('coeff bounds [-]', None),'s'),
        ('model',  'system_bounds', 'u',          'dcoeff',       [np.array([-5., -80. * np.pi / 180]), np.array([5., 80. * np.pi / 180])],   ('dcoeff bounds [-]', None),'s'),

        #### model bounds (range of validity)
        ('model',   'model_bounds', 'wound_tether_length', 'include',        True,      ('include constraint that total main tether length include the unrolled main tether length in constraints', [True, False]), 'x'),
        ('model',   'model_bounds', 'tether_stress', 'include',              True,      ('include tether stress inequality in constraints', [True, False]),'x'),
        ('model',   'model_bounds', 'tether_stress', 'scaling',              1.,        ('tightness scaling for tether stress inequality', None),'x'),
        ('model',   'model_bounds', 'tether_force',  'include',              False,     ('include tether force inequality in constraints', [True, False]),'x'),
        ('params',  'model_bounds',  None,           'tether_force_limits',  np.array([1e0, 2e3]),  ('tether force limits [N]', None),'s'),
        ('model',   'model_bounds', 'airspeed',      'include',             False,      ('include airspeed inequality for kites in constraints', [True, False]),'x'),
        ('params',  'model_bounds',  None,           'airspeed_limits',     np.array([13., 32.]),  ('airspeed limits [m/s]', None),'s'),
        ('model',   'model_bounds', 'aero_validity', 'include',              True,       ('include orientation bounds on alpha and beta (not possible in 3dof mode)', [True, False]),'x'),
        ('model',   'model_bounds', 'aero_validity', 'scaling',              1.,         ('tightness scaling for aero_validity inequalities', None),'x'),
        ('model',   'model_bounds', 'aero_validity', 'CD_min',               0.,         ('minimum allowed drag coefficient - included in aero validity constraints', None), 'x'),
        ('model',   'model_bounds', 'anticollision', 'safety_factor',        5.,         ('safety margin for anticollision constraint [m]', None),'x'),
        ('model',   'model_bounds', 'anticollision', 'include',              True,       ('include a minimum distance anticollision inequality in constraints', [True, False]),'x'),
        ('model',   'model_bounds', 'acceleration',  'include',              True,       ('include a hardware limit on node acceleration', [True, False]),'x'),
        ('model',   'model_bounds', 'acceleration',  'acc_max',              12.,        ('maximum acceleration, as measured in multiples of g [-]', None),'x'),
        ('model',   'model_bounds', 'rotation',     'include',               True,      ('include constraints on roll and pitch motion', None), 't'),
        ('model',   'model_bounds', 'rotation',     'type',                 'yaw',      ('rotation constraint type', ['yaw','roll_pitch']), 't'),
        ('params',  'model_bounds', None,           'rot_angles',            np.array([80.0*np.pi/180., 80.0*np.pi/180., 160.0*np.pi/180.0]), ('[roll, pitch, yaw] - [rad]', None), 's'),
        ('params',  'model_bounds', None,           'rot_angles_cross',      np.array([80.0*np.pi/180., 80.0*np.pi/180., 85.0*np.pi/180.0]), ('[roll, pitch, yaw] - [rad]', None), 's'),
        ('params',  'model_bounds', None,           'span_angle',            45.0*np.pi/180., ('[max. angle between span and wing-tip cross-tether] - [rad]', None), 's'),
        ('model',   'model_bounds', 'ellipsoidal_flight_region', 'include',  False,   ('include ellipsoidal flight hull', None), 't'),
        ('params',  'model_bounds', 'ellipsoidal_flight_region', 'radius',  500.0,   ('ellipsoidal flight hull ground radius', None), 's'),
        ('params',  'model_bounds', 'ellipsoidal_flight_region', 'alpha',  np.pi/6,   ('ellipsoidal flight hull inclination angle', None), 's'),

        #### scaling
        ('model',  'scaling', 'x',     'q',        1.,     ('kite position natural length [m]', None),'x'),
        ('model',  'scaling', 'x',     'l_t',      500.,     ('main tether natural length [m]', None),'x'),
        ('model',  'scaling', 'z',     'a',        1.0,      ('induction factor [-]', None),'x'),
        ('model',  'scaling', 'other',  'g',	    9.81,     ('acceleration to use for scaling [m/s^2]', None), 'x'),
        ('model',  'scaling', 'x',     'kappa',    1e1,      ('generator braking parameter [m]', None),'x'),

        ('model',   'scaling_overwrite',    'lambda_tree', 'include',           True,   ('specific scaling of tether tension per length', None),'t'),
        ('model',   'scaling_overwrite',    None,           'lambda_factor',    1.,     ('factor applied in the scaling of the tether tension-per-unit-length [-]', None),'t'),
        ('model',   'scaling_overwrite',    None,           'energy_factor',    1.,     ('factor applied in the scaling of the energy [-]', None),'t'),

        ('model',  'jit_code_gen',     None, 'include',              False,                  ('generate code with jit for model functions'),'t'),
        ('model',  'jit_code_gen',     None, 'compiler',             'clang',                ('compiler for generated code'),'t'),

        ('params',   None,       None,   'kappa_r',  1.,         ('baumgarte stabilization constant for dcm dynamics', None),'x'),

        #### ground_station
        ('params', 'ground_station', None, 'r_gen',         0.25,   ('winch generator drum radius [m]',None),'x'),
        ('params', 'ground_station', None, 'm_gen',         50.,    ('effective mass of generator [kg], guessed',None),'x'),
        ('model', 'ground_station', None, 'ddl_t_max',      15.,    ('reel-in/out acceleration limit on the tether [m/s^2]', None),'x'),
        ('model', 'ground_station', None, 'dddl_t_max',     100.,   ('reel-in/out jerk limit on the tether [m/s^2]', None), 'x'),

        #### emergency landing
        ('formulation', 'nominal_landing', None, 'main_node_radius', 40.,   ('???', None), 'x'),
        ('formulation', 'nominal_landing', None, 'kite_node_radius', 80.,   ('???', None), 'x'),
        ('formulation', 'nominal_landing', None, 'position_weight',  0.,    ('weight given to landing position in objective', None), 'x'),
        ('formulation', 'nominal_landing', None, 'velocity_weight',  10.,   ('weight given to landing velocity in objective', None), 'x'),

        #### battery parameters
        # todo: some of these parameters have nothing to do with the battery.
        ('formulation', 'compromised_landing', 'battery', 'flap_length', None, ('???', None), 'x'),
        ('formulation', 'compromised_landing', 'battery', 'flap_width', None, ('???', None), 'x'),
        ('formulation', 'compromised_landing', 'battery', 'max_flap_defl', None, ('???', None), 'x'),
        ('formulation', 'compromised_landing', 'battery', 'min_flap_defl', None, ('???', None), 'x'),
        ('formulation', 'compromised_landing', 'battery', 'c_dl', None, ('???', None), 'x'),
        ('formulation', 'compromised_landing', 'battery', 'c_dphi', None, ('???', None), 'x'),
        ('formulation', 'compromised_landing', 'battery', 'defl_lift_0', None, ('???', None), 'x'),
        ('formulation', 'compromised_landing', 'battery', 'defl_roll_0', None, ('???', None), 'x'),
        ('formulation', 'compromised_landing', 'battery', 'voltage', None, ('???', None), 'x'),
        ('formulation', 'compromised_landing', 'battery', 'mAh', None, ('???', None), 'x'),
        ('formulation', 'compromised_landing', 'battery', 'charge', None, ('???', None), 'x'),
        ('formulation', 'compromised_landing', 'battery', 'number_of_cells', None, ('???', None), 'x'),
        ('formulation', 'compromised_landing', 'battery', 'conversion_efficiency', None, ('???', None), 'x'),
        ('formulation', 'compromised_landing', 'battery', 'power_controller', None, ('???', None), 'x'),
        ('formulation', 'compromised_landing', 'battery', 'power_electronics', None, ('???', None), 'x'),
        ('formulation', 'compromised_landing', 'battery', 'charge_fraction', None, ('???', None), 'x'),

        #### mpc
        ('formulation',  'mpc',      None, 'terminal_point_constr', False,                ('use terminal point constraint', None), 't'),

        ## numerics
        #### NLP options
        ('nlp',  None,               None, 'n_k',                  40,                     ('control discretization [int]', None),'t'),
        ('nlp',  None,               None,  'discretization',      'direct_collocation',   ('possible options', ['direct_collocation']),'t'),
        ('nlp',  'collocation',      None, 'd',                    4,                      ('degree of lagrange polynomials inside collocation interval [int]', None),'t'),
        ('nlp',  'collocation',      None, 'scheme',               'radau',                ('collocation scheme', ['radau','legendre']),'x'),
        ('nlp',  'collocation',      None, 'u_param',              'poly',                  ('control parameterization in collocation interval', ['poly','zoh']),'x'),
        ('nlp',  'collocation',      None, 'name_constraints',     False,                  ('names nlp collocation constraints according to the extended model constraint. slow, but useful when debugging licq problems with the health check', [True, False]), 't'),
        ('nlp',  None,               None, 'phase_fix_reelout',    0.7,                    ('time fraction of reel-out phase', None),'x'),
        ('nlp',  None,               None, 'pumping_range',        [None, None],           ('set predefined pumping range (only in comb. w. phase-fix)', None),'x'),
        ('nlp',  'cost',             None, 'output_quadrature',    True,                   ('use quadrature for integral system outputs in cost function', (True, False)),'t'),
        ('nlp',  'cost',             None, 'power_der_start',      0.1,                    ('start of power derivative regularization for lift-mode reel-out phase', (True, False)),'t'),
        ('nlp',  'cost',             None, 'power_der_stop',       0.9,                    ('stop of power derivative regularization for lift-mode reel-out phase', (True, False)),'t'),
        ('nlp',  'parallelization',  None, 'type',                 'openmp',               ('parallellization type', None),'t'),
        ('nlp',  None,               None, 'slack_constraints',    False,                  ('slack path constraints', (True, False)),'t'),
        ('nlp',  None,               None, 'constraint_scale',     1.,                     ('value with which to scale all constraints, to improve kkt matrix conditioning', None), 't'),
<<<<<<< HEAD
        ('nlp',  None,               None, 'generate_constraints', True,                   ('trial.nlp should generate the constraints', [True, False]), 'x'),
=======
        ('nlp',  'cost',             None, 'P_max',                False,                  ('divide power output by peak power in cost function', None), 's'),
        ('nlp',  'cost',             None, 'PDGA',                 False,                  ('divide power output by ellipsoidal flight radius in cost function', None), 's'),
>>>>>>> 63ae58a0

        ### Multiple shooting integrator options
        ('nlp',  'integrator',       None, 'type',                 'collocation',          ('integrator type', ('idas', 'collocation')),'t'),
        ('nlp',  'integrator',       None, 'jit_coll',             False,                  ('code-generate coll integrator', (True, False)),'t'),
        ('nlp',  'integrator',       None, 'num_steps_coll',       1,                      ('number of steps within coll integrator', None),'t'),
        ('nlp',  'integrator',       None, 'jit_idas',             False,                  ('code-generate idas integrator', (True, False)),'t'),
        ('nlp',  'integrator',       None, 'num_steps_rk4root',    20,                     ('number of steps within rk4rootintegrator', None),'t'),
        ('nlp',  'integrator',       None, 'jit_overwrite',        None,                   ('code-generate integrator', (True, False)),'t'),
        ('nlp',  'integrator',       None, 'num_steps_overwrite',  None,                   ('number of steps within integrator', None),'t'),
        ('nlp',  'integrator',       None, 'collocation_scheme',   'radau',                ('scheme of collocation integrator', None),'t'),
        ('nlp',  'integrator',       None, 'interpolation_order',  3,                      ('order of interpolating polynomial', None),'t'),


        ### solver options
        # todo: embed other solvers
<<<<<<< HEAD
        ('solver',  None,   None,   'generate_solvers',     True,       ('trial.optimization should generate the casadi solver', [True, False]), 'x'),
        ('solver',  None,   None,   'linear_solver',        'ma57',     ('which linear solver to use', ['mumps', 'ma57']),'x'),
=======
        ('solver',  None,   None,   'nlp_solver',          'ipopt',     ('which NLP solver to use', ['ipopt', 'worhp']),'x'),
        ('solver',  None,   None,   'linear_solver',       'mumps',     ('which linear solver to use', ['mumps', 'ma57']),'x'),
>>>>>>> 63ae58a0
        ('solver',  None,   None,   'hessian_approximation',False,      ('use a limited-memory hessian approximation instead of the exact Newton hessian', [True, False]),'x'),
        ('solver',  None,   None,   'max_iter',             2000,       ('maximum ipopt iterations [int]', None),'x'),
        ('solver',  None,   None,   'max_cpu_time',         1.e4,       ('maximum cpu time (seconds) ipopt can spend in one stage of the homotopy', None), 'x'),
        ('solver',  None,   None,   'mu_target',            0.,         ('target for interior point homotopy parameter in ipopt [float]', None),'x'),
        ('solver',  None,   None,   'mu_init',              1.,         ('start value for interior point homotopy parameter in ipopt [float]', None),'x'),
        ('solver',  None,   None,   'tol',                  1e-8,       ('ipopt solution tolerance [float]', None),'x'),
        ('solver',  None,   None,   'callback',             False,      ('record nlp iterations', [True,False]),'x'),
        ('solver',  None,   None,   'record_states',        False,      ('record state trajectories in callback', [True,False]),'x'),
        ('solver',  None,   None,   'callback_step',        10,         ('callback interval [int]', None),'x'),
        ('solver',  None,   None,   'jit',                  False,      ('callback interval [int]', None),'t'),
        ('solver',  None,   None,   'compiler',            'clang',     ('callback interval [int]', None),'x'),
        ('solver',  None,   None,   'jit_flags',           '-O0',       ('flags to be passed to jit compiler', None),'t'),
        ('solver',  None,   None,   'expand_overwrite',     None,       ('expand MX --> SX [int]', None),'t'),

        ('solver',  'homotopy_method',None,  'type',       'scheduled',  ('homotopy method type used', ['scheduled', 'single']), 's'),
        ('solver',  'homotopy_method',None,  'gamma',      'penalty',  ('homotopy method used', ['penalty', 'classic']), 's'),
        ('solver',  'homotopy_method',None,  'psi',        'penalty',  ('homotopy method used', ['penalty', 'classic']), 's'),
        ('solver',  'homotopy_step',  None, 'gamma',        0.1,        ('classical continuation homotopy parameter step',None), 's'),
        ('solver',  'homotopy_step',  None, 'psi',          1.0,        ('classical continuation homotopy parameter step',None), 's'),
        ('solver',  None,   None,   'hippo_strategy',       True,       ('enable hippo strategy to increase homotopy speed', [True, False]),'x'),
        ('solver',  None,   None,   'mu_hippo',             1e-2,       ('target for interior point homotop parameter for hippo strategy [float]', None),'x'),
        ('solver',  None,   None,   'tol_hippo',            1e-4,       ('ipopt solution tolerance for hippo strategy [float]', None),'x'),
        ('solver',  None,   None,   'max_iter_hippo',       2000,       ('max iter for hippo strategy [int]', None),'x'),
        ('solver',  None,   None,   'acceptable_iter_hippo',5,          ('number of iterations below tolerance for ipopt to consider the solution converged [int]', None),'x'),

        ('solver',  'initialization', None, 'initialization_type',  'default',  ('set initialization type', None), 't'),
        ('solver',  'initialization', None, 'interpolation_scheme', 's_curve',  ('interpolation scheme used for initial guess generation', ['s_curve', 'poly']), 'x'),
        ('solver',  'initialization', None, 'fix_tether_length',    False,      ('fix tether length for trajectory', [True, False]), 'x'),
        ('solver',  'initialization', None, 'groundspeed',          60.,        ('initial guess of kite speed (magnitude) as measured by earth-fixed observer [m/s]', None),'x'),
        ('solver',  'initialization', None, 'cone_deg',             25.,        ('initial guess of reasonable period for one winding [s]', None), 'x'),
        ('solver',  'initialization', None, 'inclination_deg',      15.,        ('initial tether inclination angle [deg]', None),'x'),
        ('solver',  'initialization', None, 'min_rel_radius',       2.,         ('minimum allowed radius to span ratio allowed in initial guess [-]', None), 'x'),
        ('solver',  'initialization', None, 'kite_dcm',             'aero_validity',     ('initialize kite dcm so that aero validity constraints are satisfied, or based on circular geometry', ['aero_validity', 'circular']), 'x'),
        ('solver',  'initialization', None, 'psi0_rad',             0.,         ('azimuthal angle at time 0 [rad]', None), 'x'),
        ('solver',  'initialization', None, 'l_t',                  500.,       ('initial main tether length [m]', None), 'x'),
        ('solver',  'initialization', None, 'l_t_full_to_unwound_ratio', 1.2,   ('initial guess ratio used to set full (main) tether length [-]', None), 'x'),
        ('solver',  'initialization', None, 'max_cone_angle_multi', 80.,        ('maximum allowed cone angle allowed in initial guess, for multi-kite scenarios [deg]', None),'x'),
        ('solver',  'initialization', None, 'max_cone_angle_single',30.,        ('maximum allowed cone angle allowed in initial guess, for single-kite scenarios [deg]', None),'x'),
        ('solver',  'initialization', None, 'landing_velocity',     22.,        ('initial guess for average reel in velocity during the landing [m/s]', None),'x'),
        ('solver',  'initialization', None, 'clockwise_rotation_about_xhat', True,    ('True: if the kites rotate clockwise about xhat, False: if the kites rotate counter-clockwise about xhat', [True, False]), 'x'),
        ('solver',  'initialization', None, 'init_clipping',        True,    ('clip initial guess parameters to reasonable values', [True, False]), 'x'),

        ('solver',  'initialization', 'theta',  'l_i',      100.,     ('intermediate tether initialization [m]', None),'x'),
        ('solver',  'initialization', 'theta',  'l_s',      50.,      ('secondary tether initialization [m]', None),'x'),
        ('solver',  'initialization', 'theta',  'l_c',      100.,     ('cross-tether initialization [m]', None),'x'),
        ('solver',  'initialization', 'theta',  'diam_t',   5e-3,     ('main tether diameter initialization [m]', None),'x'),
        ('solver',  'initialization', 'theta',  'diam_i',   4e-3,     ('intermediate tether diameter initialization [m]', None),'x'),
        ('solver',  'initialization', 'theta',  'diam_s',   5e-3,     ('secondary tether diameter initialization [m]', None),'x'),
        ('solver',  'initialization', 'theta',  'diam_c',   5e-3,     ('cross-tether diameter initialization [m]', None),'x'),
        ('solver',  'initialization', 'theta',  'a',        0.1,      ('average induction factor initialization [m]', None),'x'),
        ('solver',  'initialization', 'theta',  'ell_theta', 0.0,      ('average induction factor initialization [m]', None),'x'),

        ('solver',   'tracking',       None,   'stagger_distance',      0.1,       ('distance between tracking trajectory and initial guess [m]', None),'x'),
        ('solver',   'cost_factor',    None,   'power',                 1e1,       ('factor used in generating the power cost [-]', None), 'x'),

        ('solver',   'weights',        None,   'dq',                    1e-1,       ('optimization weight for all dq variables [-]', None),'x'),
        ('solver',   'weights',        None,   'l_t',                   1e-3,       ('optimization weight for all l_t variables [-]', None), 'x'),
        ('solver',   'weights',        None,   'dl_t',                  1e-3,       ('optimization weight for all dl_t variables [-]', None), 'x'),
        ('solver',   'weights',        None,   'ddl_t',                 2e4,       ('optimization weight for all ddl_t variables [-]', None), 'x'),
        ('solver',   'weights',        None,   'dddl_t',                2e2,       ('optimization weight for all ddl_t variables [-]', None), 'x'),
        ('solver',   'weights',        None,   'q',                     1e-1,       ('optimization weight for all q variables [-]', None),'x'),
        ('solver',   'weights',        None,   'w',                     1e-10,      ('optimization weight for all vortex variables [-]', None), 'x'),
        ('solver',   'weights',        None,   'omega',                 1e-1,       ('optimization weight for all omega variables [-]', None),'x'),
        ('solver',   'weights',        None,   'r',                     1e1,        ('optimization weight for all r variables [-]', None),'x'),
        ('solver',   'weights',        None,   'delta',                 1e-4,      ('optimization weight for all delta variables [-]', None),'x'),
        ('solver',   'weights',        None,   'ddelta',                1e2,      ('optimization weight for all ddelta variables [-]', None),'x'),
        ('solver',   'weights',        None,   'lambda',                1.,         ('optimization weight for all lambda variables [-]', None),'x'),
        ('solver',   'weights',        None,   'a',                     1e-3,       ('optimization weight for lifted variable a [-]', None),'x'),
        ('solver',   'weights',        None,   'dkappa',                1e1,        ('optimization weight for control variable dkappa [-]', None),'s'),
        ('solver',   'weights',        None,   'P_max',                 0.0,        ('optimization weight for parameter variable P_max [-]', None),'s'),
        ('solver',   'weights',        None,   'ddq',                   1e0,        ('optimization weight for all ddq variables [-]', None),'s'),
        ('solver',   'weights',        None,   'domega',                5e7,        ('optimization weight for all domega variables [-]', None),'s'),
        ('solver',   'weights',        None,   'l_s',                   1e0,       ('optimization weight for the l_s variable [-]', None),'s'),
        ('solver',   'weights',        None,   'diam_s',                1e0,       ('optimization weight for the diam_s variable [-]', None),'s'),
        ('solver',   'weights',        None,   'diam_t',                1e0,       ('optimization weight for the diam_t variable [-]', None),'s'),

        ('solver',  'cost',             'tracking',             0,  1e-1,       ('starting cost for tracking', None),'s'),
        ('solver',  'cost',             'u_regularisation',     0,  1e-1,       ('starting cost for u_regularisation', None),'s'),
        ('solver',  'cost',             'slack',                0,  1e-2,       ('starting cost for slack penalization', None), 's'),
        ('solver',  'cost',             'xdot_regularisation', 0,   1e-8,       ('starting cost for xdot regularisation', None),'s'),
        ('solver',  'cost',             'theta_regularisation', 0,  1e-2,       ('starting cost for theta', None), 's'),

        ('solver',  'cost',             'gamma',            0,      0.,         ('starting cost for gamma', None),'s'),
        ('solver',  'cost',             'iota',             0,      0.,         ('starting cost for iota', None),'s'),
        ('solver',  'cost',             'psi',              0,      0.,         ('starting cost for psi', None),'s'),
        ('solver',  'cost',             'tau',              0,      0.,         ('starting cost for tau', None),'s'),
        ('solver',  'cost',             'eta',              0,      0.,         ('starting cost for tau', None),'s'),
        ('solver',  'cost',             'nu',               0,      0.,         ('starting cost for nu', None),'s'),
        ('solver',  'cost',             'upsilon',          0,      0.,         ('starting cost for upsilon', None),'s'),

        ('solver',  'cost',             'fictitious',       0,      1e3,       ('starting cost for fictitious', None),'s'),
        ('solver',  'cost',             'power',            0,      0.,         ('starting cost for power', None),'s'),
        ('solver',  'cost',             'power_derivative', 0,      0.,         ('starting cost for power derivative', None),'s'),
        ('solver',  'cost',             't_f',              0,      0.,       ('starting cost for final time', None),'s'),
        ('solver',  'cost',             'nominal_landing',  0,      0,          ('starting cost for nominal_landing', None),'s'),
        ('solver',  'cost',             'compromised_battery',  0,  0,          ('starting cost for compromised_battery', None),'s'),
        ('solver',  'cost',             'transition',       0,      0,          ('starting cost for transition', None),'s'),
        ('solver',  'cost',             'beta',             0,      8e0,          ('starting cost for P_max', None),'s'),
        ('solver',  'cost',             'P_max',            0,      1,          ('starting cost for P_max', None),'s'),

        ('solver',  'cost',             'gamma',            1,      1e2,        ('update cost for gamma', None),'s'),
        ('solver',  'cost',             'iota',             1,      1e3,        ('update cost for iota', None),'s'),
        ('solver',  'cost',             'psi',              1,      1e1,        ('update cost for psi', None),'s'),
        ('solver',  'cost',             'tau',              1,      1e3,        ('update cost for tau', None),'s'),
        ('solver',  'cost',             'eta',              1,      1e3,        ('update cost for eta', None),'s'),
        ('solver',  'cost',             'nu',               1,      1e3,        ('update cost for nu', None),'s'),
        ('solver',  'cost',             'upsilon',          1,      1e3,        ('update cost for upsilon', None),'s'),

        ('solver',  'cost',             'fictitious',       1,      1e3,        ('update cost for fictitious', None),'s'),
        ('solver',  'cost',             'power_derivative', 1,      0.,         ('update cost for power derivative', None),'s'),
        ('solver',  'cost',             'nominal_landing',  1,      1e-2,       ('update cost for nominal_landing', None),'s'),
        ('solver',  'cost',             'compromised_battery',  1,  1e1,        ('update cost for compromised_battery', None),'s'),
        ('solver',  'cost',             'transition',       1,      1e-1,        ('update cost for transition', None), 's'),

        ('solver',  'cost',             'fictitious',           2,  1.e0,       ('second update cost for fictitious', None), 's'),
        ('solver',  'cost',             'compromised_battery',  2,  0,          ('second update cost for compromised_battery', None),'s'),

        ('solver',    None,          None,        'save_trial',            False,              ('Automatically save trial after solving', [True, False]),'x'),
        ('solver',    None,          None,        'save_format',    'dict',     ('trial save format', ['awe', 'dict']), 'x'),

        ### problem health diagnostics options
        ('solver',  'health_check',     'when',     'autorun',                  False,  ('run a health-check after every homotopy step. CAUTION: VERY SLOW!', [True, False]),'x'),
        ('solver',  'health_check',     'when',     'failure',                  False,  ('run a health-check when a homotopy step fails. CAUTION: SLOW!', [True, False]),'x'),
        ('solver',  'health_check',     'when',     'final',                    False,  ('run a health-check after final homotopy step. CAUTION: SLOW!', [True, False]), 'x'),
        ('solver',  'health_check',     'thresh',   'active',                   1e0,    ('threshold for a constraint to be considered active (smallest ratio between lambda and g). should be larger than 1', None), 'x'),
        ('solver',  'health_check',     'thresh',   'reduced_hessian_eig',      1e-8,   ('minimum value of eigenvalues of the reduced hessian, allowed for positive-definiteness', None), 'x'),
        ('solver',  'health_check',     'thresh',   'condition_number',         1e9,    ('problem ill-conditioning test threshold - largest problem condition number (ratio between max/min singular values) [-]', None), 'x'),
        ('solver',  'health_check',     'tol',      'reduced_hessian_null',     1e-8,   ('tolerance of null-space computation on reduced hessian', None), 'x'),
        ('solver',  'health_check',     'tol',      'constraint_jacobian_rank', 1e-8,   ('tolerance of rank compution for constraint jacobian', None), 'x'),
        ('solver',  'health_check',     'tol',      'linear_dependence_ratio',  1e-2,   ('tolerance of rough linear dependence identifier', None), 'x'),
        ('solver',  'health_check',     None,       'spy_matrices',             False,  ('make spy plot of KKT matrix - requires manual closing', None), 'x'),
        ('solver',  'health_check',     None,       'raise_exception',          False,  ('raise an exception when the problem is unhealthy', None), 'x'),

        ### simulation options
        ('sim', None,  None,    'number_of_finite_elements',  20,                 ('Integrator steps in one sampling interval', None), 'x'),
        ('sim', None,  None,    'sys_params',                 None,               ('system parameters dict', None), 'x'),

        ### mpc options
        ('mpc', None,  None,    'N',            10,                 ('MPC horizon', None), 'x'),
        ('mpc', None,  None,    'scheme',      'radau',             ('NLP collocation scheme', ['legendre','radau']), 'x'),
        ('mpc', None,  None,    'd',            4,                  ('NLP collocation polynomial order', None), 'x'),
        ('mpc', None,  None,    'jit',          False,              ('MPC solver jitting', None), 'x'),
        ('mpc', None,  None,    'expand',       True,               ('expand NLP expressions', None), 'x'),
        ('mpc', None,  None,    'u_param',      'zoh',              ('control parametrization', ['zoh', 'poly']), 'x'),
        ('mpc', None,  None,    'cost_type',    'tracking',         ('MPC cost function type', ['tracking','economic']), 'x'),
        ('mpc', None,  None,    'linear_solver','ma57',             ('MPC cost function type', None), 'x'),
        ('mpc', None,  None,    'max_iter',     1000,               ('MPC solver max iterations', None), 'x'),
        ('mpc', None,  None,    'max_cpu_time', 2000,               ('MPC solver max cpu time', None), 'x'),
        ('mpc', None,  None,    'plot_flag',    False,              ('MPC plot solution for each step', None), 'x'),
        ('mpc', None,  None,    'ref_interpolator','spline',        ('periodic reference interpolation method', None), 'x'),
        ('mpc', None,  None,    'homotopy_warmstart', True,         ('periodic reference interpolation method', None), 'x'),
        ('mpc', None,  None,    'terminal_point_constr', False,     ('use terminal point constraint', None), 'x'),

        ### visualization options
        ('visualization', 'cosmetics', 'trajectory', 'colors',      kite_colors,    ('list of colors for trajectory', None), 'x'),
        ('visualization', 'cosmetics', 'trajectory', 'axisfont',    {'size': '20'}, ('???', None), 'x'),
        ('visualization', 'cosmetics', 'trajectory', 'ylabelsize',  15,             ('???', None), 'x'),
        ('visualization', 'cosmetics', 'trajectory', 'kite_bodies', False,          ('choose whether kite bodies should be plotted or not', [True, False]), 'x'),
        ('visualization', 'cosmetics', 'trajectory', 'body_cross_sections_per_meter', 3,       ('discretization level of kite body visualization', None), 'x'),
        ('visualization', 'cosmetics', 'trajectory', 'wake_nodes',  False,          ('draw wake nodes into instantaneous plots', [True, False]), 'x'),
        ('visualization', 'cosmetics', 'trajectory', 'cylinder_n_theta',  100,      ('number of cylinder (tangential) slices to be drawn', None), 'x'),
        ('visualization', 'cosmetics', 'trajectory', 'cylinder_n_s',      10,       ('number of cylinder (longitudinal) slices to be drawn', None), 'x'),
        ('visualization', 'cosmetics', 'trajectory', 'cylinder_s_length', 100,      ('longitudinal length of cylinder [m] to be drawn', None), 'x'),
        ('visualization', 'cosmetics', 'trajectory', 'alpha',       0.3,            ('transparency of trajectories in animation', None), 'x'),
        ('visualization', 'cosmetics', 'trajectory', 'margin',      0.05,           ('trajectory figure margins', None), 'x'),
        ('visualization', 'cosmetics', None,         'save_figs',   False,          ('save the figures', [True, False]), 'x'),
        ('visualization', 'cosmetics', None,         'plot_coll',   True,           ('plot the collocation variables', [True, False]), 'x'),
        ('visualization', 'cosmetics', None,         'plot_ref',    False,          ('plot the tracking reference trajectory', [True, False]), 'x'),
        ('visualization', 'cosmetics', None,         'plot_bounds', False,          ('plot the variable bounds', [True, False]), 'x'),
        ('visualization', 'cosmetics', 'interpolation', 'include',  True,           ('???', None), 'x'),
        ('visualization', 'cosmetics', 'interpolation', 'type',     'poly',         ('???', None), 'x'),
        ('visualization', 'cosmetics', 'interpolation', 'N',        100,            ('???', None), 'x'),
        ('visualization', 'cosmetics', 'states',      'colors',     dim_colors,     ('list of colors for states', None), 'x'),
        ('visualization', 'cosmetics', 'states',      'axisfont',   {'size': '20'}, ('???', None), 'x'),
        ('visualization', 'cosmetics', 'states',      'ylabelsize', 15,             ('???', None), 'x'),
        ('visualization', 'cosmetics', 'controls',    'colors',     dim_colors,     ('list of colors for controls', None), 'x'),
        ('visualization', 'cosmetics', 'controls',    'axisfont',   {'size': '20'}, ('???', None), 'x'),
        ('visualization', 'cosmetics', 'controls',    'ylabelsize', 15,             ('???', None), 'x'),
        ('visualization', 'cosmetics', 'invariants',  'colors',     dim_colors,     ('list of colors for invariants', None), 'x'),
        ('visualization', 'cosmetics', 'invariants',  'axisfont',   {'size': '20'}, ('???', None), 'x'),
        ('visualization', 'cosmetics', 'invariants',  'ylabelsize', 15,             ('???', None), 'x'),
        ('visualization', 'cosmetics', 'algebraic_variables', 'colors', dim_colors, ('list of colors for algebraic variables', None), 'x'),
        ('visualization', 'cosmetics', 'algebraic_variables', 'axisfont', {'size': '20'}, ('???', None), 'x'),
        ('visualization', 'cosmetics', 'algebraic_variables', 'ylabelsize', 15,     ('???', None), 'x'),
        ('visualization', 'cosmetics', 'variables',    'si_or_scaled', 'si',        ('should the si or scaled solution be plotted', ['si', 'scaled']), 'x'),
        ('visualization', 'cosmetics', 'diagnostics', 'colors',     dim_colors,     ('list of colors for algebraic variables', None), 'x'),
        ('visualization', 'cosmetics', 'diagnostics', 'axisfont',   {'size': '20'}, ('???', None), 'x'),
        ('visualization', 'cosmetics', 'diagnostics', 'ylabelsize', 15,             ('???', None), 'x'),
        ('visualization', 'cosmetics', 'animation',   'snapshot_index', 0,          ('???', None), 'x'),
        ('visualization', 'cosmetics', None,          'show_when_ready', False,             ('display plots as soon as they are ready', [True, False]), 'x'),

        # quality check options
        ('quality', 'test_param', None, 'c_max', 1e0,                       ('maximum invariant test parameter', None), 'x'),
        ('quality', 'test_param', None, 'dc_max', 1e1,                      ('maximum invariant test parameter', None), 'x'),
        ('quality', 'test_param', None, 'ddc_max', 5e1,                     ('maximum invariant test parameter', None), 'x'),
        ('quality', 'test_param', None, 'r_max', 1e-2,                      ('maximum invariant test parameter', None), 'x'),
        ('quality', 'test_param', None, 'max_loyd_factor', 30,              ('maximum loyd factor test parameter', None), 'x'),
        ('quality', 'test_param', None, 'max_power_harvesting_factor', 100, ('maximum power harvesting factor test parameter', None), 'x'),
        ('quality', 'test_param', None, 'max_tension', 1e6,                 ('maximum max main tether tension test parameter', None), 'x'),
        ('quality', 'test_param', None, 'max_velocity', 100.,               ('maximum kite velocity test parameter', None), 'x'),
        ('quality', 'test_param', None, 't_f_min', 5.,                      ('minimum final time test parameter', None), 'x'),
        ('quality', 'test_param', None, 'power_balance_thresh', 1e-1,       ('power balance threshold test parameter', None), 'x'),
        ('quality', 'test_param', None, 'slacks_thresh', 1.e-6,             ('threshold value for slacked equality constraints being satisfied', None), 'x'),
        ('quality', 'test_param', None, 'max_control_interval', 10.,        ('max control interval test parameter', None), 'x'),
        ('quality', 'test_param', None, 'vortex_truncation_error_thresh', 0.01,('maximum estimated vortex truncation error', None), 'x'),
        ('quality', 'test_param', None, 'check_energy_summation', False,    ('check that no kinetic or potential energy source has gotten lost', None), 'x'),
        ('quality', 'test_param', None, 'energy_summation_thresh', 1.e-10,  ('maximum lost kinetic or potential energy from different calculations', None), 'x'),
    ]

    default_options_tree = add_available_aerodynamic_stability_derivative_overwrites(default_options_tree)

    default_options, help_options = funcs.assemble_options_tree(default_options_tree, default_user_options, help_options)

    return default_options, help_options


def add_available_aerodynamic_stability_derivative_overwrites(default_options_tree):

    associated_force_coeffs = {
        'control': ['CX', 'CY', 'CZ'],
        'earth': ['Cx', 'Cy', 'Cz'],
        'body': ['CA', 'CY', 'CN'],
        'wind': ['CD', 'CS', 'CL']
    }
    associated_moment_coeffs = {
        'control': ['Cl', 'Cm', 'Cn']
    }
    available_coeffs = []
    for coeffs in [associated_force_coeffs, associated_moment_coeffs]:
        for frame_name in coeffs.keys():
            available_coeffs += coeffs[frame_name]

    available_inputs = ['0', 'alpha', 'beta', 'p', 'q', 'r', 'deltaa', 'deltae', 'deltar']

    for coeff in available_coeffs:
        for input in available_inputs:
            coeff_and_input = coeff + input
            default_options_tree.append(('model', 'aero', 'overwrite', coeff_and_input, None, ('aerodynamic parameter', None), 's'))

    return default_options_tree<|MERGE_RESOLUTION|>--- conflicted
+++ resolved
@@ -96,13 +96,8 @@
         ('model', 'aero', None,         'aero_coeff_ref_velocity',     'eff',           ('specifies which velocity is used to define the stability derivatives: the APParent velocity (as for wind-tunnel or computer generated derivatives), or the EFFective velocity (as for free-flight measurements using a Pitot-tube)', ['app', 'eff']), 'x'),
         ('params', 'model_bounds', None, 'coeff_compromised_max', np.array([1.5, 60 * np.pi / 180.]), ('include a bound on dcoeff', None), 's'),
         ('params', 'model_bounds', None, 'coeff_compromised_min', np.array([0., -60 * np.pi / 180.]), ('include a bound on dcoeff', None), 's'),
-<<<<<<< HEAD
-        ('model', 'aero', 'three_dof',  'dcoeff_compromised_factor', 1., ('???', None), 's'),
-        ('model', 'aero', None,         'lift_aero_force',      True,        ('lift the aero force into the decision variables', [True, False]), 'x'),
-=======
         ('model', 'aero', 'three_dof', 'dcoeff_compromised_factor', 1., ('???', None), 's'),
         ('model', 'aero', None,         'lift_aero_force',      False,        ('lift the aero force into the decision variables', [True, False]), 'x'),
->>>>>>> 63ae58a0
         ('params','aero', None,         'turbine_efficiency',   0.75,        ('combined drag-mode propeller and generator efficiency', None), 's'),
         ('params','aero', None,         'moment_factor',   1.0,              ('enhance aerodynamic moment generator by control surfaces', None), 's'),
 
@@ -300,12 +295,9 @@
         ('nlp',  'parallelization',  None, 'type',                 'openmp',               ('parallellization type', None),'t'),
         ('nlp',  None,               None, 'slack_constraints',    False,                  ('slack path constraints', (True, False)),'t'),
         ('nlp',  None,               None, 'constraint_scale',     1.,                     ('value with which to scale all constraints, to improve kkt matrix conditioning', None), 't'),
-<<<<<<< HEAD
-        ('nlp',  None,               None, 'generate_constraints', True,                   ('trial.nlp should generate the constraints', [True, False]), 'x'),
-=======
         ('nlp',  'cost',             None, 'P_max',                False,                  ('divide power output by peak power in cost function', None), 's'),
         ('nlp',  'cost',             None, 'PDGA',                 False,                  ('divide power output by ellipsoidal flight radius in cost function', None), 's'),
->>>>>>> 63ae58a0
+        ('nlp',  None,               None, 'generate_constraints', True,                   ('trial.nlp should generate the constraints', [True, False]), 'x'),
 
         ### Multiple shooting integrator options
         ('nlp',  'integrator',       None, 'type',                 'collocation',          ('integrator type', ('idas', 'collocation')),'t'),
@@ -321,13 +313,9 @@
 
         ### solver options
         # todo: embed other solvers
-<<<<<<< HEAD
         ('solver',  None,   None,   'generate_solvers',     True,       ('trial.optimization should generate the casadi solver', [True, False]), 'x'),
-        ('solver',  None,   None,   'linear_solver',        'ma57',     ('which linear solver to use', ['mumps', 'ma57']),'x'),
-=======
         ('solver',  None,   None,   'nlp_solver',          'ipopt',     ('which NLP solver to use', ['ipopt', 'worhp']),'x'),
         ('solver',  None,   None,   'linear_solver',       'mumps',     ('which linear solver to use', ['mumps', 'ma57']),'x'),
->>>>>>> 63ae58a0
         ('solver',  None,   None,   'hessian_approximation',False,      ('use a limited-memory hessian approximation instead of the exact Newton hessian', [True, False]),'x'),
         ('solver',  None,   None,   'max_iter',             2000,       ('maximum ipopt iterations [int]', None),'x'),
         ('solver',  None,   None,   'max_cpu_time',         1.e4,       ('maximum cpu time (seconds) ipopt can spend in one stage of the homotopy', None), 'x'),
