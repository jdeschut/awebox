#
#    This file is part of awebox.
#
#    awebox -- A modeling and optimization framework for multi-kite AWE systems.
#    Copyright (C) 2017-2020 Jochem De Schutter, Rachel Leuthold, Moritz Diehl,
#                            ALU Freiburg.
#    Copyright (C) 2018-2020 Thilo Bronnenmeyer, Kiteswarms Ltd.
#    Copyright (C) 2016      Elena Malz, Sebastien Gros, Chalmers UT.
#
#    awebox is free software; you can redistribute it and/or
#    modify it under the terms of the GNU Lesser General Public
#    License as published by the Free Software Foundation; either
#    version 3 of the License, or (at your option) any later version.
#
#    awebox is distributed in the hope that it will be useful,
#    but WITHOUT ANY WARRANTY; without even the implied warranty of
#    MERCHANTABILITY or FITNESS FOR A PARTICULAR PURPOSE.  See the GNU
#    Lesser General Public License for more details.
#
#    You should have received a copy of the GNU Lesser General Public
#    License along with awebox; if not, write to the Free Software Foundation,
#    Inc., 51 Franklin Street, Fifth Floor, Boston, MA  02110-1301  USA
#
#
#################################################
# Method sets all user options to a default value
#################################################

import numpy as np
from . import funcs
import casadi as cas

def set_default_user_options():

    ## notation for dict tree:
    ## (category, sub_categroy, sub_sub_category, parameter name, default value, (tooltip, tooltip list), sweep_type)

    default_user_options_tree = [

        ## user options
        ('user_options',    'trajectory',  None,        'type',                  'power_cycle',      ('possible options', ['power_cycle', 'transition','mpc']), 't'),
        ('user_options',    'trajectory',  None,        'system_type',           'lift_mode',        ('possible options', ['lift_mode', 'drag_mode']), 't'),
        ('user_options',    'trajectory',  'lift_mode', 'windings',              3,                  ('number of windings [int]', None),'s'),
        ('user_options',    'trajectory',  'lift_mode', 'phase_fix',             'single_reelout',   ('pumping_mode phase fix option', ['single_reelout', 'simple']),'x'),
        ('user_options',    'trajectory',  'lift_mode', 'max_l_t',               None,               ('set maximum main tether length', None),'s'),
        ('user_options',    'trajectory',  'lift_mode', 'pumping_range',         None,               ('set predefined pumping range (only in comb. w. phase-fix)', None),'x'),
        ('user_options',    'trajectory',  'transition','initial_trajectory',    None,               ('relative path to pickled initial trajectory', None),'x'),
        ('user_options',    'trajectory',  'transition','terminal_trajectory',   None,               ('relative path to pickled terminal trajectory', None),'x'),
        ('user_options',    'trajectory',  'compromised_landing','emergency_scenario', ('broken_lift',2),  ('type of emergency scenario as tuple, with (SCENARIO, KITE_NODE)', None),'x'),
        ('user_options',    'trajectory',  'compromised_landing','xi_0_initial',   0.00,             ('starting position on initial trajectory between 0 and 1', None),'s'),
        ('user_options',    'trajectory',  'tracking',  'fix_tether_length',     False,              ('fixing tether length for the trajectory', [True, False]),'s'),
        ('user_options',    'trajectory',  None,        'fixed_params',          {},                 ('give dict of fixed system parameters and their values',None),'s'),
        ('user_options',    'system_model',None,        'kite_dof',              6,                  ('give the number of states that designate each kites position [int]: 3 (implies roll-control), 6 (implies DCM rotation)',[3,6]),'t'),
        ('user_options',    'system_model',None,        'surface_control',       1,                  ('which derivative of the control-surface-deflection is controlled? [int]: 0 (control of deflections), 1 (control of deflection rates)', [0, 1]),'x'),
        ('user_options',    'system_model',None,        'architecture',          {1:0, 2:1, 3:1},    ('choose tuple (layers,siblings)', None),'t'),
        ('user_options',    'system_model',None,        'cross_tether',          False,              ('enable cross_tether', [True, False]),'t'),
        ('user_options',    'wind',        None,        'model',                 'log_wind',         ('possible options', ['log_wind', 'power', 'uniform', 'datafile']),'x'),
        ('user_options',    'wind',        None,        'u_ref',                 5.,                 ('reference wind speed [m/s]', None),'s'),
        ('user_options',    'wind',        None,        'atmosphere_heightsdata', None,              ('data for the heights at this time instant', None),'s'),
        ('user_options',    'wind',        None,        'atmosphere_featuresdata',None,              ('data for the wind features at this time instant', None),'s'),
        ('user_options',    None,          None,        'induction_model',       'not_in_use',         ('possible options', ['not_in_use', 'actuator', 'vortex']),'x'),
        ('user_options',    None,          None,        'kite_standard',         None,               ('possible options',None),'x'),
        ('user_options',    None,          None,        'atmosphere',            'isa',              ('possible options', ['isa', 'uniform']),'x'),
        ('user_options',    None,          None,        'tether_model',          'default',          ('possible options',['default']),'x'),
        ('user_options',    None,          None,        'tether_drag_model',     'multi',            ('possible options: split drag equally between nodes, get equivalent forces from multiple elements, or apply drag only to tether segments with kite end-nodes', ['split', 'multi', 'kite_only', 'not_in_use']),'t'),
    ]

    default_user_options, help_options = funcs.assemble_options_tree(default_user_options_tree, {}, {})

    return default_user_options, help_options

def set_default_options(default_user_options, help_options):

    kite_colors = ['b', 'g', 'r', 'm', 'c'] * 3
    dcm_colors = {'x': 'darkred', 'y': 'darkgreen', 'z': 'darkblue'}
    dim_colors = ['b', 'g', 'r', 'm', 'c', 'y', 'darkorange', 'darkkhaki', 'darkviolet']

    default_options_tree = [

        ## atmosphere model
        ('params',  'atmosphere', None, 'g',        9.81,     ('gravitational acceleration [m/s^2]', None),'s'),
        ('params',  'atmosphere', None, 'gamma',    1.4,      ('polytropic exponent of air [-]', None),'s'),
        ('params',  'atmosphere', None, 'r',        287.053,  ('universal gas constant [J/kg/K]', None),'s'),
        ('params',  'atmosphere', None, 't_ref',    288.15,   ('reference temperature [K]', None),'s'),
        ('params',  'atmosphere', None, 'p_ref',    101325.,    ('reference pressure [Pa]', None),'s'),
        ('params',  'atmosphere', None, 'rho_ref',  1.225,      ('reference air density [kg/m^3]', None),'s'),
        ('params',  'atmosphere', None, 'gamma_air',6.5e-3,     ('temperature gradient [K/m]', None),'s'),
        ('params',  'atmosphere', None, 'mu_ref',   1.789e-5,   ('dynamic viscosity of air kg/m/s', None),'s'),
        ('params',  'atmosphere', None, 'c_sutherland',   120., ('sutherland constant relating dynamic viscosity to air temperature [K]', None),'s'),

        ## wind mode
        ('params', 'wind', None,        'z_ref',    10.,    ('reference height [m]', None),'s'),
        ('params', 'wind', 'log_wind',  'z0_air',   0.1,    ('surface roughness length of log-wind profile [m], (0.1: roughness farm land with wind breaks more than 1km apart)', None),'s'),
        ('params', 'wind', 'power_wind','exp_ref',  0.15,   ('terrain-specific exponent for power law wind-profile [-], (0.1: smooth hard ground, calm water, 0.15: tall grass on level ground, 0.2: high crops, hedges and shrubs, 0.3: small town with trees and shrubs, 0.4: large city with tall buildings. see Masters2013.', None), 's'),

        ## aero model
        ('model', 'aero', None,         'aero_coeff_ref_velocity',     'eff',           ('specifies which velocity is used to define the stability derivatives: the APParent velocity (as for wind-tunnel or computer generated derivatives), or the EFFective velocity (as for free-flight measurements using a Pitot-tube)', ['app', 'eff']), 'x'),
        ('params', 'model_bounds', None, 'coeff_compromised_max', np.array([1.5, 60 * np.pi / 180.]), ('include a bound on dcoeff', None), 's'),
        ('params', 'model_bounds', None, 'coeff_compromised_min', np.array([0., -60 * np.pi / 180.]), ('include a bound on dcoeff', None), 's'),
        ('model', 'aero', 'three_dof', 'dcoeff_compromised_factor', 1., ('???', None), 's'),
        ('model', 'aero', None,         'lift_aero_force',      False,        ('lift the aero force into the decision variables', [True, False]), 'x'),
        ('params','aero', None,         'turbine_efficiency',   0.75,        ('combined drag-mode propeller and generator efficiency', None), 's'),
        ('params','aero', None,         'moment_factor',   1.0,              ('enhance aerodynamic moment generator by control surfaces', None), 's'),
        ('model','aero', None,         'fictitious_embedding',   'additive', ('type of fictitious embedding', None), 's'),

        ('model', 'aero', 'induction', 'comparison',     [],     ('which induction models should we include for comparison', ['act', 'vor']), 'x'),
        ('model', 'aero', 'induction', 'force_zero', False,      ('force the induced velocity to remain zero, while maintaining all other constraint structures.', [True, False]), 'x'),

        ('model', 'aero', 'actuator',   'geometry_overwrite',    None,       ('which method should be used to estimate the geometry of the kite rotation', ['parent', 'averaged', 'frenet']), 'x'),
        ('model', 'aero', 'actuator',   'support_only',         False,      ('compute only the geometric reference value for the induction factors in actuator-disk model. takes values between 0. and 0.4', None), 'x'),
        ('model', 'aero', 'actuator',   'a_ref',        0.33,               ('reference value for the induction factors in actuator-disk model. takes values between 0. and 0.4', None),'x'),
        ('model', 'aero', 'actuator',   'a_range',      [0., 0.5],          ('allowed range for induction factors', None),'x'),
        ('model', 'aero', 'actuator',   'a_fourier_range', [-0.01, 0.01],   ('allowed range for a_cos and a_sin, coefficients in the 1st order fourier summation', None), 'x'),
        ('model', 'aero', 'actuator',   'scaling',      1.,                 ('scaling factor for the actuator-disk residual', None),'x'),
        ('model', 'aero', 'actuator',   'varrho_range', [0., cas.inf],      ('allowed range for the relative orbit radius, for normalization of the actuator disk equations', None), 'x'),
        ('model', 'aero', 'actuator',   'steadyness',   'quasi-steady',     ('selection of steady vs unsteady actuator disk model', ['quasi-steady', 'unsteady']),'x'),
        ('model', 'aero', 'actuator',   'symmetry',     'axisymmetric',     ('selection of axisymmetric vs asymmetric actuator disk model', ['axisymmetric', 'asymmetric']), 'x'),
	    ('model', 'aero', 'actuator', 	'steadyness_comparison', [],        ('which steady models should we include for comparison', ['q', 'u']), 'x'),
	    ('model', 'aero', 'actuator', 	'symmetry_comparison', 	 [],        ('which symmetry models should we include for comparison', ['axi', 'asym']), 'x'),
        ('model', 'aero', 'actuator',   'actuator_skew',        'simple',   ('which actuator-skew angle correction to apply', ['not_in_use', 'glauert', 'coleman', 'simple']), 'x'),
        ('model', 'aero', 'actuator',   'wake_skew',            'coleman',  ('which wake-skew angle approximation to apply', ['not_in_use', 'jimenez', 'coleman', 'equal']), 'x'),
        ('model', 'aero', 'actuator',   'asym_radial_linearity', False,     ('if true, computes the Fourier coefficients to vary linearly with flight radius; if false, fourier coefficients are explicitly a_cos and a_sin', [True, False]), 'x'),
        ('model', 'aero', 'actuator',   'gamma_range',  [-80. * np.pi / 180., 80. * np.pi / 180.],  ('range of skew angles [rad] allowed in skew correction', None), 'x'),
        ('model', 'aero', 'actuator',   'normal_vector_model',  'tether_parallel',  ('selection of estimation method for normal vector', ['least_squares', 'tether_parallel', 'binormal', 'xhat']), 'x'),

        ('model', 'aero', 'vortex',     'representation',       'alg',      ('are the wake node positions included as states or algebraic variables', ['alg', 'state']), 'x'),
        ('model', 'aero', 'vortex',     'wake_nodes',           5,          ('number of wake nodes per kite per wingtip; note that the bound wake nodes ARE counted here.', None), 'x'),
        ('model', 'aero', 'vortex',     'far_wake_element_type', 'semi_infinite_filament', ('the type of vortex elements used to model the far-wake vorticity', ['finite_filament', 'semi_infinite_filament', 'semi_infinite_right_cylinder', 'not_in_use']), 'x'),
        ('model', 'aero', 'vortex',     'approximation_order_for_elliptic_integrals', 5, ('the approximation order for the elliptic integrals, must be an integer between 0 and 6', None), 'x'),
        ('model', 'aero', 'vortex',     'far_wake_convection_time',  120.,  ('the time [s] that the infinitely far away vortex nodes have been convected', None), 'x'),
        ('model', 'aero', 'vortex',     'core_to_chord_ratio',  0.05,        ('the ratio between the vortex-filament core radius and the airfoil chord, [-]', None), 'x'),
        ('model', 'aero', 'vortex',     'epsilon_m',            1.e-8,      ('the (small) vortex cylinder smoothing parameter, dimensionless, [-]', None), 'x'),
        ('model', 'aero', 'vortex',     'epsilon_r',            1.e-8,      ('the (small) vortex cylinder smoothing parameter, specified in meters, [-]', None), 'x'),
        ('model', 'aero', 'vortex',     'rate_of_change_scaling_factor',        0.01,           ('the multiplicative factor that scales closing vortex filament induced velocities from trailing filament induced velocities', None), 'x'),
        ('model', 'aero', 'vortex',     'position_scaling_method',              'convection',   ('how to scale the wake position node wx variables: wingspan, chord-length, flight-radius, q10 scaling, convection distance', ['b_ref', 'c_ref', 'radius', 'q10', 'convection']), 'x'),
        ('model', 'aero', 'vortex',     'induction_factor_normalizing_speed',   'u_zero',       ('which speed should be used to compute the induction factor when plotting', ['u_zero', 'u_inf']), 'x'),
        ('model', 'aero', 'vortex',     'degree_of_induced_velocity_lifting',   1,              ('how best to embed the biot-savart induced velocity variables where 1: only the induced velocity at each kite is lifted; 2: the induced velocities from all of the elements at each kite are lifted; 3: the numerator and denominator components of the induced velocity, from all elements on all kites, are lifted', [1, 2, 3]), 'x'),
        ('model', 'aero', 'vortex',     'run_haas_verification_test',           False,          ('compare vortex model to Haas2017 LES in outputs', [True, False]), 'x'),
        ('model', 'aero', 'vortex',     'verification_points',                  50,             ('the number of observation points to distribute evenly radially, as well as azimuthally', [True, False]), 'x'),
        ('model', 'aero', 'vortex',     'verification_uniform_distribution',    False,          ('distribute the observation points uniformly or sinusoidally', [True, False]), 'x'),
        ('model', 'aero', 'vortex',     'test_includes_visualization',          False,          ('when auto-testing whether the vortex objects work correctly, should the plotting-tests be included?', [True, False]), 'x'),

        ('model', 'aero', 'overwrite',  'f_lift_earth',         None,       ('3-component lift force in the earth-fixed-frame, to over-write stability-derivative force in case of verification/validation tests', None), 'x'),

        # geometry (to be loaded!)
        ('model',  'geometry', 'overwrite', 'm_k',         None,     ('geometrical parameter', None),'s'),
        ('model',  'geometry', 'overwrite', 's_ref',       None,     ('geometrical parameter', None),'s'),
        ('model',  'geometry', 'overwrite', 'b_ref',       None,     ('geometrical parameter', None),'s'),
        ('model',  'geometry', 'overwrite', 'c_ref',       None,     ('geometrical parameter', None),'s'),
        ('model',  'geometry', 'overwrite', 'ar',          None,     ('geometrical parameter', None),'s'),
        ('model',  'geometry', 'overwrite', 'j',           None,     ('geometrical parameter', None),'s'),
        ('model',  'geometry', 'overwrite', 'length',      None,     ('geometrical parameter', None),'x'),
        ('model',  'geometry', 'overwrite', 'height',      None,     ('geometrical parameter', None),'x'),
        ('model',  'geometry', 'overwrite', 'delta_max',   None,     ('geometrical parameter', None),'t'),
        ('model',  'geometry', 'overwrite', 'ddelta_max',  None,     ('geometrical parameter', None),'t'),
        ('model',  'geometry', 'overwrite', 'c_root',      None,     ('geometrical parameter', None),'x'),
        ('model',  'geometry', 'overwrite', 'c_tip',       None,     ('geometrical parameter', None),'x'),
        ('model',  'geometry', 'overwrite', 'fuselage',    None,     ('geometrical parameter', None),'x'),
        ('model',  'geometry', 'overwrite', 'wing',        None,     ('geometrical parameter', None),'x'),
        ('model',  'geometry', 'overwrite', 'tail',        None,     ('geometrical parameter', None),'x'),
        ('model',  'geometry', 'overwrite', 'wing_profile',None,     ('geometrical parameter', None),'x'),
        ('model',  'geometry', 'overwrite', 'r_tether',    None,     ('geometrical parameter', None),'s'),

        ('model',  'aero', 'overwrite', 'alpha_max_deg', None,    ('aerodynamic parameter', None),'t'),
        ('model',  'aero', 'overwrite', 'alpha_min_deg', None,    ('aerodynamic parameter', None),'t'),
        ('model',  'aero', 'overwrite', 'beta_max_deg', None,     ('aerodynamic parameter', None),'t'),
        ('model',  'aero', 'overwrite', 'beta_min_deg', None,     ('aerodynamic parameter', None),'t'),

        ## kite model
        #### tether properties
        ('params',  'tether', None,         'kappa',                10.,        ('Baumgarte stabilization constant for constraint formulation[-]', None),'s'),
        ('params',  'tether', None,         'rho',                  970.,       ('tether material density [kg/m^3]', None),'s'),
        ('params',  'tether', None,         'cd',                   1.,         ('drag coefficient [-]', None),'s'),
        ('params',  'tether', None,         'f_max',                5.,         ('max. reel-out factor [-]', None),'s'),
        ('params',  'tether', None,         'max_stress',           3.6e9,      ('maximum material tether stress [Pa]', None),'s'),
        ('params',  'tether', None,         'stress_safety_factor', 1.5,        ('tether stress safety factor [-]', None),'x'),
        ('params',  'tether', None,         'youngs_modulus',       1.e11,      ('the ratio of stress over strain in elastic deformation [Pa/fractional-elongation]', None), 'x'),
        ('model',   'tether', None,         'control_var',          'dddl_t',   ('tether control variable', ['ddl_t', 'dddl_t']), 'x'),
        ('model',   'tether', None,         'aero_elements',        5,         ('number of discretizations made in approximating the tether drag. int greater than 1. [-]', None),'x'),
        ('model',   'tether', None,         'reynolds_smoothing',   1e-1,       ('smoothing width of the heaviside approximation in the cd vs. reynolds polynomial [-]', None),'x'),
        ('model',   'tether', None,         'cd_model',             'constant', ('how to calculate the tether drag coefficient: piecewise interpolation, polyfit interpolation, constant', ['piecewise', 'polyfit', 'constant']),'x'),
        ('model',   'tether', None,         'attachment',           'com',      ('tether attachment mode', ['com', 'stick']), 'x'),
        ('model',   'tether', 'cross_tether', 'attachment',         'com',      ('tether attachment mode', ['com', 'stick', 'wing_tip']),'x'),
        ('model',   'tether', None,         'top_mass_alloc_frac',  0.5,        ('where to make a cut on a tether segment, in order to allocate tether mass to neighbor nodes, as fraction of segment length, measured from top', None), 'x'),
        ('model',   'tether', None,         'lift_tether_force',    False,       ('lift the tether force into the decision variables', [True, False]), 'x'),

        #### system bounds and limits (physical)
        ('model',  'system_bounds', 'theta',       'diam_t',       [1.0e-4, 1.0e-1],                                                                ('main tether diameter bounds [m]', None),'x'),
        ('model',  'system_bounds', 'theta',       'diam_s',       [1.0e-4, 1.0e-1],                                                  ('secondary tether diameter bounds [m]', None),'x'),
        ('model',  'system_bounds', 'theta',       'diam_c',       [1.0e-3, 1.0e-1],                                                  ('cross-tether diameter bounds [m]', None),'x'),
        ('model',  'system_bounds', 'x',          'l_t',          [1.0e-2, 1.0e3],                                                                  ('main tether length bounds [m]', None),'x'),
        ('model',  'system_bounds', 'x',          'dl_t',          [-30.0, 30.0],                                                                   ('main tether speed bounds [m/s]', None),'x'),
        ('model',  'system_bounds', 'x',          'ddl_t',         [-100.0, 100.0],                                                                 ('reel-in/out acceleration limit on the tether [m/s^2]', None), 'x'),
        ('model',  'system_bounds', 'theta',       'l_s',          [1.0e-2, 1.0e3],                                                                 ('secondary tether length bounds [m]', None),'x'),
        ('model',  'system_bounds', 'theta',       'l_i',          [1.0e2, 1.0e2],                                                                  ('intermediate tether length bounds [m]', None),'x'),
        ('model',  'system_bounds', 'theta',       'l_c',          [1.0e-2, 1.0e3],                                                                 ('cross-tether length bounds [m]', None),'x'),
        ('model',  'system_bounds', 'x',          'q',            [np.array([-cas.inf, -cas.inf, 10.0]), np.array([cas.inf, cas.inf, cas.inf])],    ('kite position bounds [m]', None),'x'),
        ('model',  'system_bounds', 'x',          'omega',        [np.pi/180.0*np.array([-50.0, -50.0, -50.0]), np.pi/180.0*np.array([50.0, 50.0, 50.0])],   ('kite angular velocity bounds [rad/s]', None),'s'),
        ('model',  'system_bounds', 'theta',       't_f',          [1e-3, 500.0],                                                                   ('main tether max acceleration [m/s^2]', None),'x'),
        ('model',  'system_bounds', 'z',          'lambda',       [0., cas.inf],                                                                    ('multiplier bounds', None),'x'),
        ('model',  'system_bounds', 'u',           'dkappa',       [-1000.0, 1000.0],                                                               ('generator braking constant [kg/m/s]', None),'x'),
        ('model',  'system_bounds', 'u',           'dddl_t',       [-100.0, 100.0],                                                                 ('reel-in/out jerk limit on the tether [m/s^2]', None), 'x'),

        ('model',  'system_bounds', 'theta',       'a',             [0.0, 0.5],           ('average induction factor bounds', None),'x'),
        ('model',  'system_bounds', 'theta',       'ell_radius',    [5.0, cas.inf],           ('ellipse radius bounds', None),'s'),
        ('model',  'system_bounds', 'theta',       'P_max',        [1e-3, cas.inf],           ('Generator rated power bounds', None),'s'),

        ('model',  'system_bounds', 'x',          'coeff',        [np.array([0., -80.0 * np.pi / 180.]), np.array([2., 80.0 * np.pi / 180.])],   ('coeff bounds [-]', None),'s'),
        ('model',  'system_bounds', 'u',          'dcoeff',       [np.array([-5., -80. * np.pi / 180]), np.array([5., 80. * np.pi / 180])],   ('dcoeff bounds [-]', None),'s'),

        #### model bounds (range of validity)
        ('model',   'model_bounds', 'tether_stress', 'include',              True,      ('include tether stress inequality in constraints', [True, False]),'x'),
        ('model',   'model_bounds', 'tether_stress', 'scaling',              1.,        ('tightness scaling for tether stress inequality', None),'x'),
        ('model',   'model_bounds', 'tether_force',  'include',              False,     ('include tether force inequality in constraints', [True, False]),'x'),
        ('params',  'model_bounds',  None,           'tether_force_limits',  np.array([1e0, 2e3]),  ('tether force limits [N]', None),'s'),
        ('model',   'model_bounds', 'airspeed',      'include',             False,      ('include airspeed inequality for kites in constraints', [True, False]),'x'),
        ('params',  'model_bounds',  None,           'airspeed_limits',     np.array([13., 32.]),  ('airspeed limits [m/s]', None),'s'),
        ('model',   'model_bounds', 'aero_validity', 'include',              True,       ('include orientation bounds on alpha and beta (not possible in 3dof mode)', [True, False]),'x'),
        ('model',   'model_bounds', 'aero_validity', 'scaling',              1.,         ('tightness scaling for aero_validity inequalities', None),'x'),
        ('model',   'model_bounds', 'aero_validity', 'CD_min',               0.,         ('minimum allowed drag coefficient - included in aero validity constraints', None), 'x'),
        ('model',   'model_bounds', 'anticollision', 'safety_factor',        5.,         ('safety margin for anticollision constraint (expressed in span-lengths)', None),'x'),
        ('model',   'model_bounds', 'anticollision', 'include',              True,       ('include a minimum distance anticollision inequality in constraints', [True, False]),'x'),
        ('model',   'model_bounds', 'acceleration',  'include',              True,       ('include a hardware limit on node acceleration', [True, False]),'x'),
        ('model',   'model_bounds', 'acceleration',  'acc_max',              12.,        ('maximum acceleration, as measured in multiples of g [-]', None),'x'),
        ('model',   'model_bounds', 'rotation',     'include',               True,      ('include constraints on roll and pitch motion', None), 't'),
        ('model',   'model_bounds', 'rotation',     'type',                 'yaw',      ('rotation constraint type', ['yaw','roll_pitch']), 't'),
        ('params',  'model_bounds', None,           'rot_angles',            np.array([80.0*np.pi/180., 80.0*np.pi/180., 160.0*np.pi/180.0]), ('[roll, pitch, yaw] - [rad]', None), 's'),
        ('params',  'model_bounds', None,           'rot_angles_cross',      np.array([80.0*np.pi/180., 80.0*np.pi/180., 85.0*np.pi/180.0]), ('[roll, pitch, yaw] - [rad]', None), 's'),
        ('params',  'model_bounds', None,           'span_angle',            45.0*np.pi/180., ('[max. angle between span and wing-tip cross-tether] - [rad]', None), 's'),
        ('model',   'model_bounds', 'ellipsoidal_flight_region', 'include',  False,   ('include ellipsoidal flight hull', None), 't'),
        ('params',  'model_bounds', 'ellipsoidal_flight_region', 'radius',  500.0,   ('ellipsoidal flight hull ground radius', None), 's'),
        ('params',  'model_bounds', 'ellipsoidal_flight_region', 'alpha',  np.pi/6,   ('ellipsoidal flight hull inclination angle', None), 's'),

        #### scaling
        ('model',  'scaling', 'other', 'position_scaling_method',  'radius',                 ('the method of estimating the node position states q for problem scaling', ['radius', 'altitude', 'b_ref', 'altitude_and_radius']),'x'),
        ('model',  'scaling', 'other', 'force_scaling_method',     'synthesized',           ('the method of estimating the force in the dynamics for problem scaling', ['max_acceleration', 'tension', 'gravity', 'centripetal', 'aero', 'synthesized']), 'x'),
        ('model',  'scaling', 'other', 'flight_radius_estimate',   'centripetal',           ('the method of estimating the trajectory radius for problem scaling', ['anticollision', 'centripetal', 'cone', 'synthesized']), 'x'),
        ('model',  'scaling', 'other', 'tension_estimate',         'power',           ('the method of estimating the main tether tension for problem scaling', ['power', 'max_stress', 'average_force', 'force_summation', 'synthesized']), 'x'),

        ('model',  'scaling', 'z',     'a',        1.0,      ('induction factor [-]', None),'x'),
        ('model',  'scaling', 'other', 'g',	       9.81,     ('acceleration to use for scaling [m/s^2]', None), 'x'),
        ('model',  'scaling', 'x',     'kappa',    1e1,      ('generator braking parameter [m]', None), 'x'),

        ('model',   'scaling_overwrite',    'lambda_tree', 'include',           True,   ('specific scaling of tether tension per length', None),'t'),
        ('model',   'scaling_overwrite',    None,           'lambda_factor',    1.,     ('factor applied in the scaling of the tether tension-per-unit-length [-]', None),'t'),
        ('model',   'scaling_overwrite',    None,           'energy_factor',    1.,     ('factor applied in the scaling of the energy [-]', None),'t'),

        ('model',   'construction', 'jit_code_gen',     'include',      False,                  ('generate code with jit for model functions'),'t'),
        ('model',   'construction', 'jit_code_gen',     'compiler',     'clang',                ('compiler for generated code'),'t'),
        ('model',   'construction', 'parallelization',  'type',         'thread',               ('parallellization type', ['serial', 'openmp', 'thread']), 't'),

        ('params',   None,          None, 'kappa_r',                    1.,                     ('baumgarte stabilization constant for dcm dynamics', None),'x'),

        ('model',   'integration',  None, 'method',                     'integral_outputs',     ('how to perform the quadrature integration, such as the power, with integral_outputs or with constraints', ['integral_outputs', 'constraints']),'x'),
        ('model',   'integration',  None, 'include_integration_test',   False,                  ('add an integration into the output-integrals to check for correct implementation', None), 'x'),

        #### emergency landing
        ('formulation', 'nominal_landing', None, 'main_node_radius', 40.,   ('???', None), 'x'),
        ('formulation', 'nominal_landing', None, 'kite_node_radius', 80.,   ('???', None), 'x'),
        ('formulation', 'nominal_landing', None, 'position_weight',  0.,    ('weight given to landing position in objective', None), 'x'),
        ('formulation', 'nominal_landing', None, 'velocity_weight',  10.,   ('weight given to landing velocity in objective', None), 'x'),

        #### battery parameters
        # todo: some of these parameters have nothing to do with the battery.
        ('formulation', 'compromised_landing', 'battery', 'flap_length', None, ('???', None), 'x'),
        ('formulation', 'compromised_landing', 'battery', 'flap_width', None, ('???', None), 'x'),
        ('formulation', 'compromised_landing', 'battery', 'max_flap_defl', None, ('???', None), 'x'),
        ('formulation', 'compromised_landing', 'battery', 'min_flap_defl', None, ('???', None), 'x'),
        ('formulation', 'compromised_landing', 'battery', 'c_dl', None, ('???', None), 'x'),
        ('formulation', 'compromised_landing', 'battery', 'c_dphi', None, ('???', None), 'x'),
        ('formulation', 'compromised_landing', 'battery', 'defl_lift_0', None, ('???', None), 'x'),
        ('formulation', 'compromised_landing', 'battery', 'defl_roll_0', None, ('???', None), 'x'),
        ('formulation', 'compromised_landing', 'battery', 'voltage', None, ('???', None), 'x'),
        ('formulation', 'compromised_landing', 'battery', 'mAh', None, ('???', None), 'x'),        ('formulation', 'compromised_landing', 'battery', 'charge', None, ('???', None), 'x'),
        ('formulation', 'compromised_landing', 'battery', 'number_of_cells', None, ('???', None), 'x'),
        ('formulation', 'compromised_landing', 'battery', 'conversion_efficiency', None, ('???', None), 'x'),
        ('formulation', 'compromised_landing', 'battery', 'power_controller', None, ('???', None), 'x'),
        ('formulation', 'compromised_landing', 'battery', 'power_electronics', None, ('???', None), 'x'),
        ('formulation', 'compromised_landing', 'battery', 'charge_fraction', None, ('???', None), 'x'),

        #### mpc
        ('formulation',  'mpc',      None, 'terminal_point_constr', False,                ('use terminal point constraint', None), 't'),

        ## numerics
        #### NLP options
        ('nlp',  None,               None, 'n_k',                  40,                     ('control discretization [int]', None),'t'),
        ('nlp',  None,               None,  'discretization',      'direct_collocation',   ('possible options', ['direct_collocation']),'t'),
        ('nlp',  'collocation',      None, 'd',                    4,                      ('degree of lagrange polynomials inside collocation interval [int]', None),'t'),
        ('nlp',  'collocation',      None, 'scheme',               'radau',                ('collocation scheme', ['radau','legendre']),'x'),
        ('nlp',  'collocation',      None, 'u_param',              'zoh',                  ('control parameterization in collocation interval', ['poly','zoh']),'x'),
        ('nlp',  'collocation',      None, 'ineq_constraints',     'shooting_nodes',       ('impose path constraints at collocation nodes in zoh case', ['shooting_nodes', 'collocation_nodes']),'x'),
        ('nlp',  'collocation',      None, 'name_constraints',     False,                  ('names nlp collocation constraints according to the extended model constraint. slow, but useful when debugging licq problems with the health check', [True, False]), 't'),
        ('nlp',  None,               None, 'phase_fix_reelout',    0.7,                    ('time fraction of reel-out phase', None),'x'),
        ('nlp',  None,               None, 'pumping_range',        [None, None],           ('set predefined pumping range (only in comb. w. phase-fix)', None),'x'),
        ('nlp',  'cost',             None, 'power_der_start',      0.1,                    ('start of power derivative regularization for lift-mode reel-out phase', (True, False)),'t'),
        ('nlp',  'cost',             None, 'power_der_stop',       0.9,                    ('stop of power derivative regularization for lift-mode reel-out phase', (True, False)),'t'),
        ('nlp',  'parallelization',  None, 'type',                 'thread',               ('parallellization type', ['serial', 'openmp', 'thread']),'t'),
        ('nlp',  None,               None, 'slack_constraints',    False,                  ('slack path constraints', (True, False)),'t'),
        ('nlp',  None,               None, 'constraint_scale',     1.,                     ('value with which to scale all constraints, to improve kkt matrix conditioning', None), 't'),
        ('nlp',  'cost',             None, 'P_max',                False,                  ('divide power output by peak power in cost function', None), 's'),
        ('nlp',  'cost',             None, 'PDGA',                 False,                  ('divide power output by ellipsoidal flight radius in cost function', None), 's'),
<<<<<<< HEAD
        ('nlp',  'cost',             None, 'beta',                 False,                  ('side-slip angle regularization', None), 's'),
=======
        ('nlp',  'cost',             None, 'beta',                 True,                   ('side-slip angle regularization', None), 's'),
>>>>>>> b79737dc
        ('nlp',  'cost',             None, 'adjustments_to_general_regularization_distribution', [], ('list of reassignments of generalized regularization, entries must be tuples (model var type, var name, reassigment))', None), 's'),
        ('nlp',  None,               None, 'generate_constraints', True,                   ('DO NOT TURN THIS OFF. trial.nlp should generate the constraints', [True, False]), 'x'),
        ('nlp',  None,               None, 'compile_subfunctions', False,                  ('Compile NLP subfunctions (objective, constraints)', [True, False]), 'x'),

        ### Multiple shooting integrator options
        ('nlp',  'integrator',       None, 'type',                 'collocation',          ('integrator type', ('idas', 'collocation')),'t'),
        ('nlp',  'integrator',       None, 'jit_coll',             False,                  ('code-generate coll integrator', (True, False)),'t'),
        ('nlp',  'integrator',       None, 'num_steps_coll',       1,                      ('number of steps within coll integrator', None),'t'),
        ('nlp',  'integrator',       None, 'jit_idas',             False,                  ('code-generate idas integrator', (True, False)),'t'),
        ('nlp',  'integrator',       None, 'num_steps_rk4root',    20,                     ('number of steps within rk4rootintegrator', None),'t'),
        ('nlp',  'integrator',       None, 'jit_overwrite',        None,                   ('code-generate integrator', (True, False)),'t'),
        ('nlp',  'integrator',       None, 'num_steps_overwrite',  None,                   ('number of steps within integrator', None),'t'),
        ('nlp',  'integrator',       None, 'collocation_scheme',   'radau',                ('scheme of collocation integrator', None),'t'),
        ('nlp',  'integrator',       None, 'interpolation_order',  3,                      ('order of interpolating polynomial', None),'t'),


        ### solver options
        ('solver',  None,   None,   'generate_solvers',     True,       ('trial.optimization should generate the casadi solver', [True, False]), 'x'),
        ('solver',  None,   None,   'generation_method',    'serial',   ('method of generating the solvers. multiprocessing_pool generates in roughly 70% the time of the serial generation, but requires roughly 2-3x as much memory. the time savings increases and memory cost decreases for larger problems.', ['serial', 'multiprocessing_pool', 'concurrent_futures', 'pathos', 'joblib', 'gevent']), 'x'),
        ('solver',  None,   None,   'nlp_solver',          'ipopt',     ('which NLP solver to use', ['ipopt', 'worhp']),'x'),
        ('solver',  None,   None,   'linear_solver',       'mumps',     ('which linear solver to use', ['mumps', 'ma57']),'x'),
        ('solver',  None,   None,   'hessian_approximation',False,      ('use a limited-memory hessian approximation instead of the exact Newton hessian', [True, False]),'x'),
        ('solver',  None,   None,   'max_iter',             2000,       ('maximum ipopt iterations [int]', None),'x'),
        ('solver',  None,   None,   'max_cpu_time',         1.e4,       ('maximum cpu time (seconds) ipopt can spend in one stage of the homotopy', None), 'x'),
        ('solver',  None,   None,   'raise_error_at_max_time', False,   ('raise an error if max cpu time limit is reached', [True, False]), 'x'),
        ('solver',  None,   None,   'mu_target',            0.,         ('target for interior point homotopy parameter in ipopt [float]', None),'x'),
        ('solver',  None,   None,   'mu_init',              1.,         ('start value for interior point homotopy parameter in ipopt [float]', None),'x'),
        ('solver',  None,   None,   'tol',                  1e-8,       ('ipopt solution tolerance [float]', None), 'x'),
        ('solver',  'ipopt',None,   'autoscale',            True,       ('allow ipopt to autoscale the problem', [True, False]), 'x'),
        ('solver',  None,   None,   'callback',             False,      ('record nlp iterations', [True, False]), 'x'),
        ('solver',  None,   None,   'record_states',        False,      ('record state trajectories in callback', [True, False]), 'x'),
        ('solver',  None,   None,   'callback_step',        10,         ('callback interval [int]', None), 'x'),
        ('solver',  None,   None,   'jit',                  False,      ('callback interval [int]', None), 't'),
        ('solver',  None,   None,   'compiler',            'clang',     ('callback interval [int]', None), 'x'),
        ('solver',  None,   None,   'jit_flags',           '-O0',       ('flags to be passed to jit compiler', None), 't'),
        ('solver',  None,   None,   'expand_overwrite',     None,       ('expand MX --> SX [int]', None),'t'),

        ('solver',  'homotopy_method',None, 'type',       'scheduled',  ('homotopy method type used', ['scheduled', 'single']), 's'),
        ('solver',  'homotopy_method',None, 'gamma',      'penalty',  ('homotopy method used', ['penalty', 'classic']), 's'),
        ('solver',  'homotopy_method',None, 'psi',        'penalty',  ('homotopy method used', ['penalty', 'classic']), 's'),
        ('solver',  'homotopy_method',None, 'advance_despite_max_iter', True, ('should homotopy proceed to next step if the last step exceeds the maximum number of Newton steps?', [True, False]), 's'),
        ('solver',  'homotopy_method', None, 'advance_despite_ill_health', True, ('should homotopy proceed to next step if the debug health-checker says that the problem is unhealthy/ill-posed', [True, False]), 's'),
        ('solver',  'homotopy_step',  None, 'gamma',        0.1,        ('classical continuation homotopy parameter step',None), 's'),
        ('solver',  'homotopy_step',  None, 'psi',          1.0,        ('classical continuation homotopy parameter step',None), 's'),
        ('solver',  None,   None,   'hippo_strategy',       True,       ('enable hippo strategy to increase homotopy speed', [True, False]),'x'),
        ('solver',  None,   None,   'mu_hippo',             1e-2,       ('target for interior point homotop parameter for hippo strategy [float]', None),'x'),
        ('solver',  None,   None,   'tol_hippo',            1e-4,       ('ipopt solution tolerance for hippo strategy [float]', None),'x'),
        ('solver',  None,   None,   'max_iter_hippo',       2000,       ('max iter for hippo strategy [int]', None),'x'),
        ('solver',  None,   None,   'acceptable_iter_hippo',5,          ('number of iterations below tolerance for ipopt to consider the solution converged [int]', None),'x'),

        ('solver',  'initialization', None, 'initialization_type',  'default',  ('set initialization type', ['default', 'modular']), 't'),
        ('solver',  'initialization', None, 'interpolation_scheme', 's_curve',  ('interpolation scheme used for initial guess generation', ['s_curve', 'poly']), 'x'),
        ('solver',  'initialization', None, 'fix_tether_length',    False,      ('fix tether length for trajectory', [True, False]), 'x'),
        ('solver',  'initialization', None, 'groundspeed',          20.,        ('initial guess of kite speed (magnitude) as measured by earth-fixed observer [m/s]', None),'x'),
        ('solver',  'initialization', None, 'cone_deg',             25.,        ('initial cone angle guess, ie. angle between secondary tether and the axis of symmetry of the flight path', None), 'x'),
        ('solver',  'initialization', None, 'inclination_deg',      40.,        ('initial tether inclination angle [deg]. for single kite simulations, should be larger than the cone angle', None),'x'),
        ('solver',  'initialization', None, 'min_rel_radius',       2.,         ('minimum allowed radius to span ratio allowed in initial guess [-]', None), 'x'),
        ('solver',  'initialization', None, 'kite_dcm',             'aero_validity',     ('initialize kite dcm so that aero validity constraints are satisfied, or based on circular geometry', ['aero_validity', 'circular']), 'x'),
        ('solver',  'initialization', None, 'psi0_rad',             0.,         ('azimuthal angle at time 0 [rad]', None), 'x'),
        ('solver',  'initialization', None, 'l_t',                  500.,       ('initial main tether length [m]', None), 'x'),
        ('solver',  'initialization', None, 'max_cone_angle_multi', 80.,        ('maximum allowed cone angle allowed in initial guess, for multi-kite scenarios [deg]', None),'x'),
        ('solver',  'initialization', None, 'max_cone_angle_single',35.,        ('maximum allowed cone angle allowed in initial guess, for single-kite scenarios [deg]', None),'x'),
        ('solver',  'initialization', None, 'landing_velocity',     22.,        ('initial guess for average reel in velocity during the landing [m/s]', None),'x'),
        ('solver',  'initialization', None, 'clockwise_rotation_about_xhat',        True,   ('True: if the kites rotate clockwise about xhat, False: if the kites rotate counter-clockwise about xhat', [True, False]), 'x'),
        ('solver',  'initialization', None, 'init_clipping',        True,       ('clip initial guess parameters to reasonable values', [True, False]), 'x'),
        ('solver',  'initialization', None,  'check_reference',     False,      ('use the initial_guess to check the problem reference values', [True, False]), 'x'),
        ('solver',  'initialization', 'check_scaling',      'orders_of_magnitude',  2,      ('the number of orders of magnitude the scaled reference values are maximally away from unity', None), 'x'),
        ('solver',  'initialization', 'check_scaling',      'zero_value_threshold', 1.e-8,  ('threshold for determining if a reference value is effectively zero', None), 'x'),
        ('solver',  'initialization', 'check_feasibility',  'path_constraint_threshold',    -1.e-2, ('the threshold for path constraint dissatisfaction', None), 'x'),
        ('solver', 'initialization',  'check_feasibility',  'raise_exception',      False,  ('raise an exception when the initial guess violates the path constraints', [True, False]), 'x'),

        ('solver',  'initialization', 'theta',  'l_i',      100.,     ('intermediate tether initialization [m]', None),'x'),
        ('solver',  'initialization', 'theta',  'l_s',      50.,      ('secondary tether initialization [m]', None),'x'),
        ('solver',  'initialization', 'theta',  'l_c',      100.,     ('cross-tether initialization [m]', None),'x'),
        ('solver',  'initialization', 'theta',  'diam_t',   5e-3,     ('main tether diameter initialization [m]', None),'x'),
        ('solver',  'initialization', 'theta',  'diam_i',   4e-3,     ('intermediate tether diameter initialization [m]', None),'x'),
        ('solver',  'initialization', 'theta',  'diam_s',   5e-3,     ('secondary tether diameter initialization [m]', None),'x'),
        ('solver',  'initialization', 'theta',  'diam_c',   5e-3,     ('cross-tether diameter initialization [m]', None),'x'),
        ('solver',  'initialization', 'theta',  'a',        0.1,      ('average induction factor initialization [m]', None),'x'),
        ('solver',  'initialization', 'theta',  'ell_theta', 0.0,      ('average induction factor initialization [m]', None),'x'),

        ('solver',   'tracking',       None,   'stagger_distance',      0.1,       ('distance between tracking trajectory and initial guess [m]', None),'x'),
        ('solver',   'cost_factor',    None,   'power',                 1e0,       ('factor used in generating the power cost [-]', None), 'x'),

        ('solver',  'weights',      None,   'q',        1e-1,       ('optimization weight for all q variables [-]', None), 'x'),
        ('solver',  'weights',      None,   'dq',       1e-1,       ('optimization weight for all dq variables [-]', None), 'x'),
        ('solver',  'weights',      None,   'ddq',      1e0,        ('optimization weight for all ddq variables [-]', None), 's'),
        ('solver',  'weights',      None,   'l_t',      1e-3,       ('optimization weight for all l_t variables [-]', None), 'x'),
        ('solver',  'weights',      None,   'dl_t',     1e-3,       ('optimization weight for all dl_t variables [-]', None), 'x'),
        ('solver',  'weights',      None,   'ddl_t',    2e4,        ('optimization weight for all ddl_t variables [-]', None), 'x'),
        ('solver',  'weights',      None,   'dddl_t',   2e2,        ('optimization weight for all ddl_t variables [-]', None), 'x'),
        ('solver',  'weights',      None,   'l_s',      1e0,        ('optimization weight for the l_s variable [-]', None), 's'),
        ('solver',  'weights',      None,   'r',        1e1,        ('optimization weight for all r variables [-]', None), 'x'),
        ('solver',  'weights',      None,   'omega',    1e-1,       ('optimization weight for all omega variables [-]', None),'x'),
        ('solver',  'weights',      None,   'domega',   5e7,        ('optimization weight for all domega variables [-]', None), 's'),
        ('solver',  'weights',      None,   'lambda',   1.,         ('optimization weight for all lambda variables [-]', None), 'x'),
        ('solver',  'weights',      None,   'vortex',   1e-3,       ('optimization weight for all vortex variables [-]', None), 'x'),
        ('solver',  'weights',      None,   'actuator', 1e-3,       ('optimization weight for all actuator support variables [-]', None), 'x'),
        ('solver',  'weights',      None,   'a',        1e-3,       ('optimization weight for lifted variable a [-]', None), 'x'),
        ('solver',  'weights',      None,   'delta',    1e-4,       ('optimization weight for all delta variables [-]', None),'x'),
        ('solver',  'weights',      None,   'ddelta',   1e2,        ('optimization weight for all ddelta variables [-]', None),'x'),
        ('solver',  'weights',      None,   'dkappa',   1e1,        ('optimization weight for control variable dkappa [-]', None),'s'),
        ('solver',  'weights',      None,   'coeff',    1e-4,       ('optimization weight for the coeff variable [-]', None), 's'),
        ('solver',  'weights',      None,   'P_max',    0.0,        ('optimization weight for parameter variable P_max [-]', None),'s'),
        ('solver',  'weights',      None,   'diam_s',   1e0,        ('optimization weight for the diam_s variable [-]', None),'s'),
        ('solver',  'weights',      None,   'diam_t',   1e0,        ('optimization weight for the diam_t variable [-]', None),'s'),

        ('solver',  'cost',             'tracking',             0,  1e-1,       ('starting cost for tracking', None),'s'),
        ('solver',  'cost',             'u_regularisation',     0,  1e-6,       ('starting cost for u_regularisation', None),'s'),
        ('solver',  'cost',             'xdot_regularisation', 0,   1e-8,       ('starting cost for xdot regularisation', None),'s'),
        ('solver',  'cost',             'theta_regularisation', 0,  1e-0,       ('starting cost for theta', None), 's'),

        ('solver',  'cost',             'gamma',            0,      0.,         ('starting cost for gamma', None),'s'),
        ('solver',  'cost',             'iota',             0,      0.,         ('starting cost for iota', None),'s'),
        ('solver',  'cost',             'psi',              0,      0.,         ('starting cost for psi', None),'s'),
        ('solver',  'cost',             'tau',              0,      0.,         ('starting cost for tau', None),'s'),
        ('solver',  'cost',             'eta',              0,      0.,         ('starting cost for tau', None),'s'),
        ('solver',  'cost',             'nu',               0,      0.,         ('starting cost for nu', None),'s'),
        ('solver',  'cost',             'upsilon',          0,      0.,         ('starting cost for upsilon', None),'s'),

        ('solver',  'cost',             'fictitious',       0,      1e3,       ('starting cost for fictitious', None),'s'),
        ('solver',  'cost',             'power',            0,      0.,         ('starting cost for power', None),'s'),
        ('solver',  'cost',             'power_derivative', 0,      0.,         ('starting cost for power derivative', None),'s'),
        ('solver',  'cost',             't_f',              0,      0.,         ('starting cost for final time', None),'s'),
        ('solver',  'cost',             'nominal_landing',  0,      0,          ('starting cost for nominal_landing', None),'s'),
        ('solver',  'cost',             'compromised_battery',  0,  0,          ('starting cost for compromised_battery', None),'s'),
        ('solver',  'cost',             'transition',       0,      0,          ('starting cost for transition', None),'s'),
<<<<<<< HEAD
        ('solver',  'cost',             'beta',             0,      1e4,        ('starting cost for beta', None),'s'),
=======
        ('solver',  'cost',             'beta',             0,      1e1,        ('starting cost for beta', None),'s'),
>>>>>>> b79737dc
        ('solver',  'cost',             'P_max',            0,      1,          ('starting cost for P_max', None),'s'),

        ('solver',  'cost',             'gamma',            1,      1e2,        ('update cost for gamma', None),'s'),
        ('solver',  'cost',             'iota',             1,      1e2,        ('update cost for iota', None),'s'),
        ('solver',  'cost',             'psi',              1,      1e2,        ('update cost for psi', None),'s'),
        ('solver',  'cost',             'tau',              1,      1e3,        ('update cost for tau', None),'s'),
        ('solver',  'cost',             'eta',              1,      1e3,        ('update cost for eta', None),'s'),
        ('solver',  'cost',             'nu',               1,      1e3,        ('update cost for nu', None),'s'),
        ('solver',  'cost',             'upsilon',          1,      1e3,        ('update cost for upsilon', None),'s'),

        ('solver',  'cost',             'tracking',         1,      1e-3,       ('update cost for tracking', None), 's'),
        ('solver',  'cost',             'fictitious',       1,      1e3,        ('update cost for fictitious', None),'s'),
        ('solver',  'cost',             'power_derivative', 1,      0.,         ('update cost for power derivative', None),'s'),
        ('solver',  'cost',             'nominal_landing',  1,      1e-2,       ('update cost for nominal_landing', None),'s'),
        ('solver',  'cost',             'compromised_battery',  1,  1e1,        ('update cost for compromised_battery', None),'s'),
        ('solver',  'cost',             'transition',       1,      1e-1,       ('update cost for transition', None), 's'),

        ('solver', 'cost',      'gamma',    2, 1e-3, ('update cost for gamma', None), 's'),
        ('solver', 'cost',      'iota',     2, 1e-3, ('update cost for iota', None), 's'),
        ('solver', 'cost',      'psi',      2, 1e-3, ('update cost for psi', None), 's'),
        ('solver', 'cost',      'tau',      2, 1e-3, ('update cost for tau', None), 's'),

        ('solver',  'cost',             'fictitious',           2,  1e-3,        ('update cost for fictitious', None), 's'),
        ('solver',  'cost',             'compromised_battery',  2,  0,          ('second update cost for compromised_battery', None),'s'),

        ('solver',    None,          None,        'save_trial',            False,              ('Automatically save trial after solving', [True, False]),'x'),
        ('solver',    None,          None,        'save_format',    'dict',     ('trial save format', ['awe', 'dict']), 'x'),

        ### problem health diagnostics options
        ('solver',  'health_check',     None,       'when',                     'never',  ('run a health-check never (never), after every homotopy step (always, CAUTION: VERY SLOW!), when a homotopy step succeeds (success, CAUTION: VERY SLOW!), when a homotopy step fails (failure, caution: slow), at final solution (final, caution: slow), at either failure or final solution (failure_or_final, caution:slow)', ['never', 'always', 'success', 'failure', 'final', 'failure_or_final']), 'x'),
        ('solver',  'health_check',     'thresh',   'active',                   1e0,    ('threshold for a constraint to be considered active (smallest ratio between lambda and g). should be larger than 1', None), 'x'),
        ('solver',  'health_check',     'thresh',   'weak',                     1e-6,   ('threshold for a constraint to be considered weakly active (abs[lambda] < threshold. should be small and positive', None), 'x'),
        ('solver',  'health_check',     'thresh',   'reduced_hessian_eig',      1e-8,   ('minimum value of eigenvalues of the reduced hessian, allowed for positive-definiteness', None), 'x'),
        ('solver',  'health_check',     'thresh',   'condition_number',         1e9,    ('problem ill-conditioning test threshold - largest problem condition number (ratio between max/min singular values) [-]', None), 'x'),
        ('solver',  'health_check',     'tol',      'reduced_hessian_null',     1e-8,   ('tolerance of null-space computation on reduced hessian', None), 'x'),
        ('solver',  'health_check',     'tol',      'constraint_jacobian_rank', 1e-8,   ('tolerance of rank compution for constraint jacobian', None), 'x'),
        ('solver',  'health_check',     'thresh',   'var_equidistant_to_bounds', 1e-5,  ('tolerance for assuming that a variable value is equidistant between finite upper and lower bound values', None), 'x'),
        ('solver',  'health_check',     'tol',      'linear_dependence_ratio',  1e-2,   ('tolerance of rough linear dependence identifier', None), 'x'),
        ('solver',  'health_check',     None,       'spy_matrices',             False,  ('make spy plot of KKT matrix - requires manual closing', None), 'x'),
        ('solver',  'health_check',     None,       'raise_exception',          False,  ('raise an exception when the problem is unhealthy', None), 'x'),
        ('solver',  'health_check',     None,       'help_with_debugging',      False,  ('look for where problems might exist', None), 'x'),
        ('solver',  'health_check',     None,       'save_health_indicators',   False,  ('save the health-check tractability indicators', [True, False]), 'x'),
        ('solver',  'health_check',     None,       'filename_identifier',      '',     ('string to use when saving the health indicators', None), 'x'),

        ### simulation options
        ('sim', None,  None,    'number_of_finite_elements',  20,                 ('Integrator steps in one sampling interval', None), 'x'),
        ('sim', None,  None,    'sys_params',                 None,               ('system parameters dict', None), 'x'),

        ### mpc options
        ('mpc', None,  None,    'N',            10,                 ('MPC horizon', None), 'x'),
        ('mpc', None,  None,    'scheme',      'radau',             ('NLP collocation scheme', ['legendre','radau']), 'x'),
        ('mpc', None,  None,    'd',            4,                  ('NLP collocation polynomial order', None), 'x'),
        ('mpc', None,  None,    'jit',          False,              ('MPC solver jitting', None), 'x'),
        ('mpc', None,  None,    'expand',       True,               ('expand NLP expressions', None), 'x'),
        ('mpc', None,  None,    'u_param',      'zoh',              ('control parametrization', ['zoh', 'poly']), 'x'),
        ('mpc', None,  None,    'cost_type',    'tracking',         ('MPC cost function type', ['tracking','economic']), 'x'),
        ('mpc', None,  None,    'linear_solver','ma57',             ('MPC cost function type', None), 'x'),
        ('mpc', None,  None,    'max_iter',     1000,               ('MPC solver max iterations', None), 'x'),
        ('mpc', None,  None,    'max_cpu_time', 2000,               ('MPC solver max cpu time', None), 'x'),
        ('mpc', None,  None,    'plot_flag',    False,              ('MPC plot solution for each step', None), 'x'),
        ('mpc', None,  None,    'ref_interpolator',      'spline',  ('periodic reference interpolation method', None), 'x'),
        ('mpc', None,  None,    'homotopy_warmstart',    True,      ('periodic reference interpolation method', None), 'x'),
        ('mpc', None,  None,    'terminal_point_constr', False,     ('use terminal point constraint', None), 'x'),

        ### visualization options
        ('visualization', 'cosmetics', 'trajectory', 'colors',      kite_colors,    ('list of colors for trajectory', None), 'x'),
        ('visualization', 'cosmetics', 'trajectory', 'dcm_colors',  dcm_colors,     ('dictionary of colors suitable for consistent dcm representation', None), 'x'),
        ('visualization', 'cosmetics', 'trajectory', 'axisfont',    {'size': '20'}, ('???', None), 'x'),
        ('visualization', 'cosmetics', 'trajectory', 'ylabelsize',  15,             ('???', None), 'x'),
        ('visualization', 'cosmetics', 'trajectory', 'kite_bodies', False,          ('choose whether kite bodies should be plotted or not', [True, False]), 'x'),
        ('visualization', 'cosmetics', 'trajectory', 'body_cross_sections_per_meter', 3,       ('discretization level of kite body visualization', None), 'x'),
        ('visualization', 'cosmetics', 'trajectory', 'kite_aero_dcm',     False,    ('draw the kite aerodynamic-orientation (dcm) axes, with-or-without the kite bodies', [True, False]), 'x'),
        ('visualization', 'cosmetics', 'trajectory', 'trajectory_rotation_dcm', False,('draw the trajectory-rotation (dcm) axes, with-or-without the kite bodies', [True, False]), 'x'),
        ('visualization', 'cosmetics', 'trajectory', 'wake_nodes',  False,          ('draw wake nodes into instantaneous plots', [True, False]), 'x'),
        ('visualization', 'cosmetics', 'trajectory', 'cylinder_n_theta',  100,      ('number of cylinder (tangential) slices to be drawn', None), 'x'),
        ('visualization', 'cosmetics', 'trajectory', 'cylinder_n_s',      10,       ('number of cylinder (longitudinal) slices to be drawn', None), 'x'),
        ('visualization', 'cosmetics', 'trajectory', 'cylinder_s_length', 100,      ('longitudinal length of cylinder [m] to be drawn', None), 'x'),
        ('visualization', 'cosmetics', 'trajectory', 'actuator',    False,          ('draw actuator geometry into instantaneous plots', [True, False]), 'x'),
        ('visualization', 'cosmetics', 'trajectory', 'actuator_n_radial', 30,       ('number of rings to use when drawing the actuator annulus', None), 'x'),
        ('visualization', 'cosmetics', 'trajectory', 'actuator_n_theta', 180,       ('number of tangential steps to be drawn in actuator annulus', None), 'x'),
        ('visualization', 'cosmetics', 'trajectory', 'alpha',       0.3,            ('transparency of trajectories in animation', None), 'x'),
        ('visualization', 'cosmetics', 'trajectory', 'margin',      0.05,           ('trajectory figure margins', None), 'x'),
        ('visualization', 'cosmetics', None,         'save_figs',   False,          ('save the figures', [True, False]), 'x'),
        ('visualization', 'cosmetics', None,         'plot_coll',   True,           ('plot the collocation variables', [True, False]), 'x'),
        ('visualization', 'cosmetics', None,         'plot_ref',    False,          ('plot the tracking reference trajectory', [True, False]), 'x'),
        ('visualization', 'cosmetics', None,         'plot_bounds', False,          ('plot the variable bounds', [True, False]), 'x'),
        ('visualization', 'cosmetics', None,         'plot_eq_constraints', False,  ('plot the equality constraints', [True, False]), 'x'),
        ('visualization', 'cosmetics', 'interpolation', 'type',     'poly',         ('???', None), 'x'),
        ('visualization', 'cosmetics', 'interpolation', 'n_points', 100,            ('number of interpolation points', None), 'x'),
        ('visualization', 'cosmetics', 'outputs',     'include_solution', False,    ('plot the actual outputs_opt values in addition to the interpolation', None), 'x'),
        ('visualization', 'cosmetics', 'states',      'colors',     dim_colors,     ('list of colors for states', None), 'x'),
        ('visualization', 'cosmetics', 'states',      'axisfont',   {'size': '20'}, ('???', None), 'x'),
        ('visualization', 'cosmetics', 'states',      'ylabelsize', 15,             ('???', None), 'x'),
        ('visualization', 'cosmetics', 'controls',    'colors',     dim_colors,     ('list of colors for controls', None), 'x'),
        ('visualization', 'cosmetics', 'controls',    'axisfont',   {'size': '20'}, ('???', None), 'x'),
        ('visualization', 'cosmetics', 'controls',    'ylabelsize', 15,             ('???', None), 'x'),
        ('visualization', 'cosmetics', 'invariants',  'colors',     dim_colors,     ('list of colors for invariants', None), 'x'),
        ('visualization', 'cosmetics', 'invariants',  'axisfont',   {'size': '20'}, ('???', None), 'x'),
        ('visualization', 'cosmetics', 'invariants',  'ylabelsize', 15,             ('???', None), 'x'),
        ('visualization', 'cosmetics', 'algebraic_variables', 'colors', dim_colors, ('list of colors for algebraic variables', None), 'x'),
        ('visualization', 'cosmetics', 'algebraic_variables', 'axisfont', {'size': '20'}, ('???', None), 'x'),
        ('visualization', 'cosmetics', 'algebraic_variables', 'ylabelsize', 15,     ('???', None), 'x'),
        ('visualization', 'cosmetics', 'variables',    'si_or_scaled', 'si',        ('should the si or scaled solution be plotted', ['si', 'scaled']), 'x'),
        ('visualization', 'cosmetics', 'variables',    'include_solution',  False,  ('plot the actual variable values in addition to the interpolation', None), 'x'),
        ('visualization', 'cosmetics', 'diagnostics', 'colors',     dim_colors,     ('list of colors for algebraic variables', None), 'x'),
        ('visualization', 'cosmetics', 'diagnostics', 'axisfont',   {'size': '20'}, ('???', None), 'x'),
        ('visualization', 'cosmetics', 'diagnostics', 'ylabelsize', 15,             ('???', None), 'x'),
        ('visualization', 'cosmetics', 'animation',   'snapshot_index', 0,          ('???', None), 'x'),
        ('visualization', 'cosmetics', None,          'show_when_ready', False,             ('display plots as soon as they are ready', [True, False]), 'x'),

        # quality check options
        ('quality', None,       None, 'when',           'final_success',    ('run a quality-check never (never), at final solution (final), at a final solution if solve succeeded (final_success)', ['never', 'final', 'final_success']), 'x'),
        ('quality', None,       None, 'raise_exception', False,             ('raise an exception when quality standards are not met', None), 'x'),
        ('quality', 'interpolation',    None, 'type',       'poly',         ('type of interpolation desired. be advised, not all combinations may be possible with all nlp discretization types', ['poly', 'spline']), 'x'),
        ('quality', 'interpolation',    None, 'n_points',   100,            ('number of interpolation points. must be an integer value', None), 'x'),
        ('quality', 'test_param', None, 'c_max', 1e0,                       ('maximum invariant test parameter', None), 'x'),
        ('quality', 'test_param', None, 'dc_max', 1e1,                      ('maximum invariant test parameter', None), 'x'),
        ('quality', 'test_param', None, 'z_min', 0.,                        ('minimum node altitude test parameter', None), 'x'),
        ('quality', 'test_param', None, 'r_max', 1e-2,                      ('maximum invariant test parameter', None), 'x'),
        ('quality', 'test_param', None, 'max_loyd_factor', 30,              ('maximum loyd factor test parameter', None), 'x'),
        ('quality', 'test_param', None, 'max_power_harvesting_factor', 100, ('maximum power harvesting factor test parameter', None), 'x'),
        ('quality', 'test_param', None, 'max_tension', 1e6,                 ('maximum max main tether tension test parameter', None), 'x'),
        ('quality', 'test_param', None, 'max_velocity', 100.,               ('maximum kite velocity test parameter', None), 'x'),
        ('quality', 'test_param', None, 't_f_min', 5.,                      ('minimum final time test parameter', None), 'x'),
        ('quality', 'test_param', None, 'power_balance_thresh', 1e0,       ('power balance threshold test parameter', None), 'x'),
        ('quality', 'test_param', None, 'max_control_interval', 10.,        ('max control interval test parameter', None), 'x'),
        ('quality', 'test_param', None, 'vortex_truncation_error_thresh', 0.01,('maximum estimated vortex truncation error', None), 'x'),
        ('quality', 'test_param', None, 'check_energy_summation', False,    ('check that no kinetic or potential energy source has gotten lost', None), 'x'),
        ('quality', 'test_param', None, 'energy_summation_thresh', 1.e-10,  ('maximum lost kinetic or potential energy from different calculations', None), 'x'),
        ('quality', 'test_param', None, 'non_power_fraction_of_objective_thresh', 0.1,  ('maximum fraction of objective contributed by sources other than the power-cost. written in decimals, therefore values less than 1.', None), 'x'),
    ]

    default_options_tree = add_available_aerodynamic_stability_derivative_overwrites(default_options_tree)

    default_options, help_options = funcs.assemble_options_tree(default_options_tree, default_user_options, help_options)

    return default_options, help_options


def add_available_aerodynamic_stability_derivative_overwrites(default_options_tree):

    associated_force_coeffs = {
        'control': ['CX', 'CY', 'CZ'],
        'earth': ['Cx', 'Cy', 'Cz'],
        'body': ['CA', 'CY', 'CN'],
        'wind': ['CD', 'CS', 'CL']
    }
    associated_moment_coeffs = {
        'control': ['Cl', 'Cm', 'Cn']
    }
    available_coeffs = []
    for coeffs in [associated_force_coeffs, associated_moment_coeffs]:
        for frame_name in coeffs.keys():
            available_coeffs += coeffs[frame_name]

    available_inputs = ['0', 'alpha', 'beta', 'p', 'q', 'r', 'deltaa', 'deltae', 'deltar']

    for coeff in available_coeffs:
        for input in available_inputs:
            coeff_and_input = coeff + input
            default_options_tree.append(('model', 'aero', 'overwrite', coeff_and_input, None, ('aerodynamic parameter', None), 's'))

    return default_options_tree<|MERGE_RESOLUTION|>--- conflicted
+++ resolved
@@ -299,11 +299,7 @@
         ('nlp',  None,               None, 'constraint_scale',     1.,                     ('value with which to scale all constraints, to improve kkt matrix conditioning', None), 't'),
         ('nlp',  'cost',             None, 'P_max',                False,                  ('divide power output by peak power in cost function', None), 's'),
         ('nlp',  'cost',             None, 'PDGA',                 False,                  ('divide power output by ellipsoidal flight radius in cost function', None), 's'),
-<<<<<<< HEAD
-        ('nlp',  'cost',             None, 'beta',                 False,                  ('side-slip angle regularization', None), 's'),
-=======
         ('nlp',  'cost',             None, 'beta',                 True,                   ('side-slip angle regularization', None), 's'),
->>>>>>> b79737dc
         ('nlp',  'cost',             None, 'adjustments_to_general_regularization_distribution', [], ('list of reassignments of generalized regularization, entries must be tuples (model var type, var name, reassigment))', None), 's'),
         ('nlp',  None,               None, 'generate_constraints', True,                   ('DO NOT TURN THIS OFF. trial.nlp should generate the constraints', [True, False]), 'x'),
         ('nlp',  None,               None, 'compile_subfunctions', False,                  ('Compile NLP subfunctions (objective, constraints)', [True, False]), 'x'),
@@ -431,11 +427,7 @@
         ('solver',  'cost',             'nominal_landing',  0,      0,          ('starting cost for nominal_landing', None),'s'),
         ('solver',  'cost',             'compromised_battery',  0,  0,          ('starting cost for compromised_battery', None),'s'),
         ('solver',  'cost',             'transition',       0,      0,          ('starting cost for transition', None),'s'),
-<<<<<<< HEAD
-        ('solver',  'cost',             'beta',             0,      1e4,        ('starting cost for beta', None),'s'),
-=======
         ('solver',  'cost',             'beta',             0,      1e1,        ('starting cost for beta', None),'s'),
->>>>>>> b79737dc
         ('solver',  'cost',             'P_max',            0,      1,          ('starting cost for P_max', None),'s'),
 
         ('solver',  'cost',             'gamma',            1,      1e2,        ('update cost for gamma', None),'s'),
