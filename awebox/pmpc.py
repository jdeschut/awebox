#
#    This file is part of awebox.
#
#    awebox -- A modeling and optimization framework for multi-kite AWE systems.
#    Copyright (C) 2017-2020 Jochem De Schutter, Rachel Leuthold, Moritz Diehl,
#                            ALU Freiburg.
#    Copyright (C) 2018-2020 Thilo Bronnenmeyer, Kiteswarms Ltd.
#    Copyright (C) 2016      Elena Malz, Sebastien Gros, Chalmers UT.
#
#    awebox is free software; you can redistribute it and/or
#    modify it under the terms of the GNU Lesser General Public
#    License as published by the Free Software Foundation; either
#    version 3 of the License, or (at your option) any later version.
#
#    awebox is distributed in the hope that it will be useful,
#    but WITHOUT ANY WARRANTY; without even the implied warranty of
#    MERCHANTABILITY or FITNESS FOR A PARTICULAR PURPOSE.  See the GNU
#    Lesser General Public License for more details.
#
#    You should have received a copy of the GNU Lesser General Public
#    License along with awebox; if not, write to the Free Software Foundation,
#    Inc., 51 Franklin Street, Fifth Floor, Boston, MA  02110-1301  USA
#
#
"""
Periodic MPC routines for awebox models

:author: Jochem De Schutter (ALU Freiburg 2019)
"""

import awebox as awe
import awebox.viz.tools as viz_tools
import casadi.tools as ct
from awebox.logger.logger import Logger as awelogger
import matplotlib.pyplot as plt
import numpy as np
import copy

class Pmpc(object):

    def __init__(self, mpc_options, ts, trial):
        """ Constructor.
        """

        awelogger.logger.info("Creating a {} periodic MPC controller with horizon length {}...".format(
            mpc_options['cost_type'], mpc_options['N']))
        awelogger.logger.info("Based on direct collocation with {} polynomials of order {}.".format(
            mpc_options['scheme'], mpc_options['d']))

        # store discretization data
        self.__N = mpc_options['N']
        self.__d = mpc_options['d']
        self.__scheme = mpc_options['scheme']
        self.__cost_type = mpc_options['cost_type']
        self.__pocp_trial = trial
        self.__ts = ts
        self.__mpc_options = mpc_options

        # store model data
        self.__nx = trial.model.variables['xd'].shape[0]
        self.__nu = trial.model.variables['u'].shape[0]
        self.__nz = trial.model.variables['xa'].shape[0]
        self.__nl = trial.model.variables['xl'].shape[0]

        # create mpc trial
        options = copy.deepcopy(trial.options)
        options['user_options']['trajectory']['type'] = 'mpc'
        options['nlp']['discretization'] = 'direct_collocation'
        options['nlp']['n_k'] = self.__N
        options['nlp']['d'] = self.__d
        options['nlp']['scheme'] = self.__scheme
        options['nlp']['collocation']['u_param'] = 'poly'
        options['visualization']['cosmetics']['plot_ref'] = True
        fixed_params = {}
        for name in list(self.__pocp_trial.model.variables_dict['theta'].keys()):
            if name != 't_f':
                fixed_params[name] = self.__pocp_trial.optimization.V_final['theta',name].full()
        fixed_params['t_f'] = self.__N*self.__ts
        options['user_options']['trajectory']['fixed_params'] = fixed_params

        self.__trial = awe.Trial(seed = options)
        self.__build_trial()

        # construct mpc solver
        self.__construct_solver()

        # create time-varying reference to track
        if self.__cost_type == 'tracking':
            self.__create_reference_interpolator()

        # periodic indexing
        self.__index = 0

        # initialize
        self.__initialize_solver()

        awelogger.logger.info("Periodic MPC controller built.")

        return None

    def __build_trial(self):
        """ Build options, model, formulation and nlp of mpc trial.
        """

        awelogger.logger.info("Building MPC trial...")

        # build
        import awebox.mdl.architecture as archi
        architecture = archi.Architecture(self.__trial.options['user_options']['system_model']['architecture'])
        self.__trial.options.build(architecture)
        self.__trial.model.build(self.__trial.options['model'], architecture)
        self.__trial.formulation.build(self.__trial.options['formulation'], self.__trial.model)
        self.__trial.nlp.build(self.__trial.options['nlp'], self.__trial.model, self.__trial.formulation)
        self.__trial.visualization.build(self.__trial.model, self.__trial.nlp, 'MPC control', self.__trial.options)

        # remove state constraints at k = 0
        self.__trial.nlp.V_bounds['lb']['xd',0] = - np.inf
        self.__trial.nlp.V_bounds['ub']['xd',0] = np.inf
        # Hardcoded l.119-122:
        self.__trial.nlp.V_bounds['lb']['coll_var', :, :-1, 'xd'] = -np.inf
        self.__trial.nlp.V_bounds['ub']['coll_var', :, :-1, 'xd'] = np.inf
        self.__trial.nlp.V_bounds['lb']['coll_var', :, :-1, 'xa'] = -np.inf
        self.__trial.nlp.V_bounds['ub']['coll_var', :, :-1, 'xa'] = np.inf
        #
        g_ub = self.__trial.nlp.g(self.__trial.nlp.g_bounds['ub'])
        for constr in self.__trial.model.constraints_dict['inequality'].keys():
            if constr != 'dcoeff_actuation':
                #g_ub['stage_constraints',0,:,'path_constraints','inequality',constr] = np.inf
                # Hardcoded replace l.127 by l.129:
                g_ub['stage_constraints',:,:-1,'path_constraints','inequality',constr] = np.inf
        self.__trial.nlp.g_bounds['ub'] = g_ub.cat

        return None

    def __construct_solver(self):
        """ Construct casadi.nlpsol Object based on MPC trial information.
        """

        awelogger.logger.info("Constructing MPC solver object...")

        if self.__cost_type == 'economic':

            # parameters
            self.__p = ct.struct_symMX([
                ct.entry('x0', shape = (self.__nx,1))
            ])

        if self.__cost_type == 'tracking':

            # parameters
            self.__p = ct.struct_symMX([
                ct.entry('x0',  shape = (self.__nx,)),
                ct.entry('ref', struct = self.__trial.nlp.V)
            ])

        # create P evaluator for use in NLP arguments
        self.__create_P_fun()

        # generate mpc constraints
        g = self.__trial.nlp.g_fun(self.__trial.nlp.V, self.__P_fun(self.__p))

        # generate cost function
        f = self.__generate_objective()

        # fill in nlp dict
        nlp = {'x': self.__trial.nlp.V, 'p': self.__p, 'f': f, 'g': g}

        # store nlp bounds
        self.__trial.nlp.V_bounds['ub']['phi'] = 0.0
        self.__trial.nlp.V_bounds['lb']['xi'] = 0.0
        self.__trial.nlp.V_bounds['ub']['xi'] = 0.0

        for name in list(self.__trial.model.variables_dict['u'].keys()):
            if 'fict' in name:
                self.__trial.nlp.V_bounds['lb']['coll_var',:,:,'u',name] = 0.0
                self.__trial.nlp.V_bounds['ub']['coll_var',:,:,'u',name] = 0.0

        self.__lbw = self.__trial.nlp.V_bounds['lb']
        self.__ubw = self.__trial.nlp.V_bounds['ub']
        self.__lbg = self.__trial.nlp.g_bounds['lb']
        self.__ubg = self.__trial.nlp.g_bounds['ub']

        awelogger.logger.level = awelogger.logger.getEffectiveLevel()
        opts = {}
        opts['expand'] = self.__mpc_options['expand']
        opts['ipopt.linear_solver'] = self.__mpc_options['linear_solver']
        opts['ipopt.max_iter'] = self.__mpc_options['max_iter']
        opts['ipopt.max_cpu_time'] = self.__mpc_options['max_cpu_time']
        opts['jit'] = self.__mpc_options['jit']
        opts['record_time'] = 1

        if awelogger.logger.level > 10:
            opts['ipopt.print_level'] = 0
            opts['print_time'] = 0

        self.__solver = ct.nlpsol('solver', 'ipopt', nlp, opts)

        return None

    def step(self, x0, plot_flag = False):

        """ Compute periodic MPC feedback control for given initial condition.
        """

        awelogger.logger.info("Compute MPC feedback...")

        # update nlp parameters
        self.__p0 = self.__p(0.0)
        self.__p0['x0'] = x0

        if self.__cost_type == 'tracking':
            ref = self.get_reference(*self.__compute_time_grids(self.__index))
            self.__p0['ref'] = ref

        self.__p_fix_num = self.__P_fun(self.__p0)

        # MPC problem
        sol = self.__solver(
            x0  = self.__w0,
            lbx = self.__lbw,
            ubx = self.__ubw,
            lbg = self.__lbg,
            ubg = self.__ubg,
            p   = self.__p0
            )

        self.__index += 1

        if plot_flag == True:
            flags = ['states','controls','constraints']
            self.__plot(flags,self.__trial.nlp.V(sol['x']))

        self.__extract_solver_stats(sol)
        self.__shift_solution()

        # return zoh control
        u0 = ct.mtimes(
                self.__trial.nlp.Collocation.quad_weights[np.newaxis,:],
                ct.horzcat(*self.__trial.nlp.V(sol['x'])['coll_var',0,:,'u']).T
                )

        return u0

    def __generate_objective(self):
        """ Generate mpc objective.
        """

        awelogger.logger.info("Generate MPC {} objective...".format(self.__cost_type))

        # initialize
        f = 0.0

        # weighting matrices
        Q = np.eye(self.__trial.model.variables['xd'].shape[0])
        R = np.eye(self.__trial.model.variables['u'].shape[0])
        Z = np.eye(self.__trial.model.variables['xa'].shape[0])
<<<<<<< HEAD
        P = np.eye(self.__trial.model.variables['xd'].shape[0])
        #Q = 1e+2*np.eye(self.__trial.model.variables['xd'].shape[0])
        #R = 1e+0*np.eye(self.__trial.model.variables['u'].shape[0])
        #Z = 1e-4*np.eye(self.__trial.model.variables['xa'].shape[0])
        #P = 1e+4*np.eye(self.__trial.model.variables['xd'].shape[0])
=======
        L = np.eye(self.__trial.model.variables['xl'].shape[0])
>>>>>>> 5f02163c

        # create tracking function
        from scipy.linalg import block_diag
        tracking_cost = self.__create_tracking_cost_fun(block_diag(Q,R,Z,L))
        cost_map = tracking_cost.map(self.__N)

        # cost function arguments
        cost_args = []
        V_list = [ct.horzcat(*self.__trial.nlp.V['coll_var',k,:]) for k in range(self.__N)]
        cost_args += [ct.horzcat(*V_list)]
        V_ref_list = [ct.horzcat(*self.__p['ref','coll_var',k,:]) for k in range(self.__N)]
        cost_args += [ct.horzcat(*V_ref_list)]

        # quadrature weights
        quad_weights = list(self.__trial.nlp.Collocation.quad_weights)*self.__N

        # integrate tracking cost function
        f = ct.mtimes(ct.vertcat(*quad_weights).T, cost_map(*cost_args).T)/self.__N
        
        # terminal cost
        dxN = self.__trial.nlp.V['xd',-1] - self.__p['ref','xd',-1]
        f += ct.mtimes(ct.mtimes(dxN.T, P),dxN)
        
        return f

    def __extract_solver_stats(self, sol):
        """ Extract solver info to log.
        """

        info = self.__solver.stats()
        self.__log['cpu'].append(info['t_wall_total'])
        self.__log['iter'].append(info['iter_count'])
        self.__log['status'].append(info['return_status'])
        self.__log['f'].append(sol['f'])
        self.__log['V_opt'].append(self.__trial.nlp.V(sol['x']))
        self.__log['lam_x'].append(sol['lam_x'])
        self.__log['lam_g'].append(sol['lam_g'])
        self.__log['u0'].append(self.__trial.nlp.V(sol['x'])['coll_var',0,0,'u'])

        return None

    def __compile_solver(self):
        """ Compile solver dependencies.
        """

        awelogger.logger.info("Compiling solver...")

        # record compilation time
        import time
        ts = time.time()

        # generate solver dependencies
        self.__solver.generate_dependencies('solver.c')

        # compile dependencies and mpc script
        import os
        os.system("gcc -fPIC -shared -O3 solver.c -o solver.so")
        os.system("g++ -std=c++11 -o mpc.out mpc_codegen.cpp -lcasadi -ldl -Wl,-rpath,'$ORIGIN'")

        tc = time.time() - ts
        awelogger.logger.info("Compilation time: {}s".format(tc))

        return None

    def __create_reference_interpolator(self):
        """ Create time-varying reference generator for tracking MPC based on interpolation of
            optimal periodic steady state.
        """

        # MPC time grid
        self.__t_grid_coll = self.__trial.nlp.time_grids['coll'](self.__N*self.__ts)
        self.__t_grid_coll = ct.reshape(self.__t_grid_coll.T, self.__t_grid_coll.numel(),1).full()
        self.__t_grid_x_coll = self.__trial.nlp.time_grids['x_coll'](self.__N*self.__ts)
        self.__t_grid_x_coll = ct.reshape(self.__t_grid_x_coll.T, self.__t_grid_x_coll.numel(),1).full()

        # interpolate steady state solution
        self.__ref_dict = self.__pocp_trial.visualization.plot_dict
        nlp_options = self.__pocp_trial.options['nlp']
        V_opt = self.__pocp_trial.optimization.V_opt
        if self.__mpc_options['ref_interpolator'] == 'poly':
            self.__interpolator = self.__pocp_trial.nlp.Collocation.build_interpolator(nlp_options, V_opt)
        elif self.__mpc_options['ref_interpolator'] == 'spline':
            self.__interpolator = self.__build_spline_interpolator(nlp_options, V_opt)

        return None

    def __build_spline_interpolator(self, nlp_options, V_opt):
        """ Build spline-based reference interpolating method.
        """

        variables_dict = self.__pocp_trial.model.variables_dict
        plot_dict = self.__pocp_trial.visualization.plot_dict
        cosmetics = self.__pocp_trial.options['visualization']['cosmetics']
        n_points = self.__t_grid_coll.shape[0]
        n_points_x = self.__t_grid_x_coll.shape[0]
        self.__spline_dict = {}

        for var_type in ['xd','u','xa','xl']:
            self.__spline_dict[var_type] = {}
            for name in list(variables_dict[var_type].keys()):
                self.__spline_dict[var_type][name] = {}
                for j in range(variables_dict[var_type][name].shape[0]):
                    if var_type == 'xd':
                        values, time_grid = viz_tools.merge_xd_values(V_opt, name, j, plot_dict, cosmetics)
                        self.__spline_dict[var_type][name][j] = ct.interpolant(name+str(j), 'bspline', [[0]+time_grid], [values[-1]]+values, {}).map(n_points_x)
                    elif var_type == 'u':
                        values, time_grid = viz_tools.merge_xa_values(V_opt, var_type, name, j, plot_dict, cosmetics)
                        if all(v == 0 for v in values):
                            self.__spline_dict[var_type][name][j] = ct.Function(name+str(j), [ct.SX.sym('t',n_points)], [np.zeros((1,n_points))])
                        else:
                            self.__spline_dict[var_type][name][j] = ct.interpolant(name+str(j), 'bspline', [[0]+time_grid], [values[-1]]+values, {}).map(n_points)
                    elif var_type in ['xa','xl']:
                        values, time_grid = viz_tools.merge_xa_values(V_opt, var_type, name, j, plot_dict, cosmetics)
                        self.__spline_dict[var_type][name][j] = ct.interpolant(name+str(j), 'bspline', [[0]+time_grid], [values[-1]]+values, {}).map(n_points)

        def spline_interpolator(t_grid, name, j, var_type):
            """ Interpolate reference on specific time grid for specific variable.
            """

            values_ip = self.__spline_dict[var_type][name][j](t_grid)

            return values_ip

        return spline_interpolator

    def __compute_time_grids(self, index):
        """ Compute NLP time grids based in periodic index
        """

        Tref = self.__ref_dict['time_grids']['ip'][-1]
        t_grid = self.__t_grid_coll + index*self.__ts
        t_grid = ct.vertcat(*list(map(lambda x: x % Tref, t_grid))).full().squeeze()

        t_grid_x = self.__t_grid_x_coll + index*self.__ts
        t_grid_x = ct.vertcat(*list(map(lambda x: x % Tref, t_grid_x))).full().squeeze()

        return t_grid, t_grid_x

    def get_reference(self, t_grid, t_grid_x):
        """ Interpolate reference on NLP time grids.
        """

        ip_dict = {}
        V_ref = self.__trial.nlp.V(0.0)
        for var_type in ['xd','u','xa','xl']:
            ip_dict[var_type] = []
            for name in list(self.__trial.model.variables_dict[var_type].keys()):
                for dim in range(self.__trial.model.variables_dict[var_type][name].shape[0]):
                    if var_type == 'xd':
                        ip_dict[var_type].append(self.__interpolator(t_grid_x, name, dim,var_type))
                    else:
                        ip_dict[var_type].append(self.__interpolator(t_grid, name, dim,var_type))
            if self.__mpc_options['ref_interpolator'] == 'poly':
                ip_dict[var_type] = ct.horzcat(*ip_dict[var_type]).T
            elif self.__mpc_options['ref_interpolator'] == 'spline':
                ip_dict[var_type] = ct.vertcat(*ip_dict[var_type])

        counter = 0
        counter_x = 0
        V_list = []
        for k in range(self.__N):
            for j in range(self.__trial.nlp.d+1):
                if j == 0:
                    V_list.append(ip_dict['xd'][:,counter_x])
                    counter_x += 1
                else:
                    for var_type in ['xd','xa','xl','u']:
                        if var_type == 'xd':
                            V_list.append(ip_dict[var_type][:,counter_x])
                            counter_x += 1
                        else:
                            V_list.append(ip_dict[var_type][:,counter])
                    counter += 1

        V_list.append(ip_dict['xd'][:,counter_x])

        for name in self.__trial.model.variables_dict['theta'].keys():
            if name != 't_f':
                V_list.append(self.__pocp_trial.optimization.V_opt['theta',name])
            else:
                V_list.append(self.__N*self.__ts)

        for var_type in ['phi', 'xi']:
            V_list.append(np.zeros(self.__trial.nlp.V[var_type].shape))
        V_ref = self.__trial.nlp.V(ct.vertcat(*V_list))

        return V_ref

    def __initialize_solver(self):
        """ Initialize solver with reference solution.
        """

        # initial guess
        self.__w0 = self.get_reference(*self.__compute_time_grids(0.0))

        for name in self.__trial.model.variables_dict['theta'].keys():
            if name != 't_f':
                self.__w0['theta',name] = self.__pocp_trial.optimization.V_opt['theta',name]
        self.__w0['theta','t_f'] = self.__N*self.__ts

        # intialize log
        self.__log = {
            'cpu':[],
            'iter':[],
            'status':[],
            'f':[],
            'V_opt':[],
            'lam_x':[],
            'lam_g':[],
            'u0': []
        }

        return None

    def __shift_solution(self):
        """ Shift NLP solution one stage to the left.
        """

        for k in range(self.__N-1):
            self.__w0['coll_var',k,:,'xd'] = self.__w0['coll_var',k+1,:,'xd']
            self.__w0['coll_var',k,:,'u']  = self.__w0['coll_var',k+1,:,'u']
            self.__w0['coll_var',k,:,'xa'] = self.__w0['coll_var',k+1,:,'xa']
            self.__w0['coll_var',k,:,'xl'] = self.__w0['coll_var',k+1,:,'xl']
            self.__w0['xd',k] = self.__w0['xd',k+1]

        return None

    def __plot(self, flags, V_opt):
        """ Plot MPC solution.
        """

        # reference trajectory
        V_ref = self.__trial.nlp.V(self.__p0['ref'])

        # generate system outputs
        [nlp_outputs, nlp_output_fun] = self.__trial.nlp.output_components
        outputs_init = nlp_outputs(nlp_output_fun(self.__w0, self.__p_fix_num))
        outputs_opt = nlp_outputs(nlp_output_fun(V_opt, self.__p_fix_num))
        outputs_ref = nlp_outputs(nlp_output_fun(V_ref, self.__p_fix_num))
        output_vals = [outputs_init, outputs_opt, outputs_ref]

        # generate integral outputs
        [nlp_integral_outputs, nlp_integral_outputs_fun] = self.__trial.nlp.integral_output_components
        integral_outputs_final = nlp_integral_outputs(nlp_integral_outputs_fun(V_opt, self.__p_fix_num))

        # time grids
        time_grids = {}
        for grid in self.__trial.nlp.time_grids:
            time_grids[grid] = self.__trial.nlp.time_grids[grid](V_opt['theta','t_f'])
        time_grids['ref'] = time_grids

        # cost function
        cost_fun = self.__trial.nlp.cost_components[0]
        import awebox.tools.struct_operations as struct_op
        cost = struct_op.evaluate_cost_dict(cost_fun, V_opt, self.__p_fix_num)

        # reference trajectory
        self.__trial.visualization.plot(
            V_opt,
            self.__trial.options,
            output_vals,
            integral_outputs_final,
            flags,
            time_grids,
            cost,
            'MPC solution',
            False,
            V_ref)

        plt.show()

        return None

    def __create_P_fun(self):
        """ Create function that maps MPC parameters to periodic OCP parameters.
        """

        # initialize
        pp = self.__trial.nlp.P(0.0)

        # fill in system parameters
        param_options = self.__trial.options['solver']['initialization']['sys_params_num']
        for param_type in list(param_options.keys()):
            if isinstance(param_options[param_type],dict):
                for param in list(param_options[param_type].keys()):
                    if isinstance(param_options[param_type][param],dict):
                        for subparam in list(param_options[param_type][param].keys()):
                            pp['theta0',param_type,param,subparam] = param_options[param_type][param][subparam]

                    else:
                        pp['theta0',param_type,param] = param_options[param_type][param]

            else:
                pp['theta0',param_type] = param_options[param_type]
        p_sym = self.__trial.nlp.P(ct.vertcat(self.__p['x0'],pp.cat[self.__nx:]))
        self.__P_fun = ct.Function('P_fun',[self.__p], [p_sym])

    def __create_tracking_cost_fun(self, W):
        """ Create casadi.Function to compute tracking cost at one time instant.
        """

        w = ct.SX.sym('w',W.shape[0])
        w_ref = ct.SX.sym('w_ref', W.shape[0])

        #return ct.Function('tracking_cost', [w, w_ref], [ct.mtimes((w-w_ref).T,(w-w_ref))])
        f_t = ct.mtimes(
                ct.mtimes(
                    (w-w_ref).T,
                    W
                ),
                (w-w_ref)
        )

        return ct.Function('tracking_cost', [w, w_ref], [f_t])

    @property
    def trial(self):
        """ awebox.Trial attribute containing model and OCP info.
        """
        return self.__trial

    @trial.setter
    def trial(self, value):
        awelogger.logger.info('Cannot set trial object.')

    @property
    def log(self):
        """ log attribute containing MPC info.
        """
        return self.__log

    @log.setter
    def log(self, value):
        awelogger.logger.info('Cannot set log object.')

    @property
    def solver(self):
        """ casadi.nlpsol attribute containing nonlinear optimization solver.
        """
        return self.__solver

    @solver.setter
    def solver(self, value):
        awelogger.logger.info('Cannot set solver object.')

    @property
    def solver_bounds(self):
        """ Solver variable and constraints bounds vectors
        """
        return {'lbw': self.__lbw, 'ubw': self.__ubw, 'lbg': self.__lbg, 'ubg': self.__ubg}

    @solver_bounds.setter
    def solver_bounds(self, value):
        awelogger.logger.info('Cannot set solver_bounds object.')

    @property
    def w0(self):
        """ Solver initial guess vector
        """
        return self.__w0

    @w0.setter
    def w0(self, value):
        awelogger.logger.info('Cannot set w0 object.')

    @property
    def t_grid_coll(self):
        """ Collocation grid time vector
        """
        return self.__t_grid_coll

    @t_grid_coll.setter
    def t_grid_coll(self, value):
        awelogger.logger.info('Cannot set t_grid_coll object.')

    @property
    def t_grid_x_coll(self):
        """ Collocation grid time vector
        """
        return self.__t_grid_x_coll

    @t_grid_x_coll.setter
    def t_grid_x_coll(self, value):
        awelogger.logger.info('Cannot set t_grid_x_coll object.')

    @property
    def interpolator(self):
        """ interpolator
        """
        return self.__interpolator

    @interpolator.setter
    def interpolator(self, value):
        awelogger.logger.info('Cannot set interpolator object.')<|MERGE_RESOLUTION|>--- conflicted
+++ resolved
@@ -253,16 +253,13 @@
         # weighting matrices
         Q = np.eye(self.__trial.model.variables['xd'].shape[0])
         R = np.eye(self.__trial.model.variables['u'].shape[0])
-        Z = np.eye(self.__trial.model.variables['xa'].shape[0])
-<<<<<<< HEAD
+        Z = 1e-4*np.eye(self.__trial.model.variables['xa'].shape[0])
         P = np.eye(self.__trial.model.variables['xd'].shape[0])
         #Q = 1e+2*np.eye(self.__trial.model.variables['xd'].shape[0])
         #R = 1e+0*np.eye(self.__trial.model.variables['u'].shape[0])
         #Z = 1e-4*np.eye(self.__trial.model.variables['xa'].shape[0])
         #P = 1e+4*np.eye(self.__trial.model.variables['xd'].shape[0])
-=======
-        L = np.eye(self.__trial.model.variables['xl'].shape[0])
->>>>>>> 5f02163c
+        L = 1e-4*np.eye(self.__trial.model.variables['xl'].shape[0])
 
         # create tracking function
         from scipy.linalg import block_diag
