--- conflicted
+++ resolved
@@ -57,21 +57,10 @@
         self.__mpc_options = mpc_options
 
         # store model data
-<<<<<<< HEAD
+        self.__var_list = ['x', 'z', 'u']
         self.__nx = trial.model.variables['x'].shape[0]
         self.__nu = trial.model.variables['u'].shape[0]
         self.__nz = trial.model.variables['z'].shape[0]
-=======
-        self.__var_list = ['xd', 'xa']
-        if 'xl' in self.__pocp_trial.model.variables_dict.keys():
-            self.__var_list.append('xl')
-        self.__var_list.append('u')
-        self.__nx = trial.model.variables['xd'].shape[0]
-        self.__nu = trial.model.variables['u'].shape[0]
-        self.__nz = trial.model.variables['xa'].shape[0]
-        if 'xl' in self.__var_list:
-            self.__nl = trial.model.variables['xl'].shape[0]
->>>>>>> 1ac685f8
 
         # create mpc trial
         options = copy.deepcopy(trial.options)
@@ -126,16 +115,11 @@
         self.__trial.visualization.build(self.__trial.model, self.__trial.nlp, 'MPC control', self.__trial.options)
 
         # remove state constraints at k = 0
-<<<<<<< HEAD
         self.__trial.nlp.V_bounds['lb']['x',0] = - np.inf
         self.__trial.nlp.V_bounds['ub']['x',0] = np.inf
-=======
-        self.__trial.nlp.V_bounds['lb']['xd',0] = - np.inf
-        self.__trial.nlp.V_bounds['ub']['xd',0] = np.inf
         if self.__mpc_options['terminal_point_constr']:
-            self.__trial.nlp.V_bounds['lb']['xd',-1] = - np.inf
-            self.__trial.nlp.V_bounds['ub']['xd',-1] = np.inf
->>>>>>> 1ac685f8
+            self.__trial.nlp.V_bounds['lb']['x',-1] = - np.inf
+            self.__trial.nlp.V_bounds['ub']['x',-1] = np.inf
         g_ub = self.__trial.nlp.g(self.__trial.nlp.g_bounds['ub'])
         for constr in self.__trial.model.constraints_dict['inequality'].keys():
             if constr != 'dcoeff_actuation':
@@ -307,8 +291,8 @@
             u0 = self.__trial.nlp.V(sol['x'])['u',0]
 
         # initial guess for higher level simulation
-        xa0 = self.__trial.nlp.V(sol['x'])['coll_var',0,0,'xa']
-        xdot0 = self.__trial.nlp.Xdot(self.__trial.nlp.Xdot_fun(sol['x']))['xd',0]
+        xa0 = self.__trial.nlp.V(sol['x'])['coll_var',0,0,'z']
+        xdot0 = self.__trial.nlp.Xdot(self.__trial.nlp.Xdot_fun(sol['x']))['x',0]
         self.__z0 = ct.vertcat(xdot0, xa0)
 
         # shift solution (note: after control assignment!)
@@ -326,15 +310,6 @@
         f = 0.0
 
         # weighting matrices
-<<<<<<< HEAD
-        Q = np.eye(self.__trial.model.variables['x'].shape[0])
-        R = np.eye(self.__trial.model.variables['u'].shape[0])
-        Z = np.eye(self.__trial.model.variables['z'].shape[0])
-
-        # create tracking function
-        from scipy.linalg import block_diag
-        tracking_cost = self.__create_tracking_cost_fun(block_diag(Q,R,Z))
-=======
         weights = {}
         for weight in ['Q', 'R', 'P']:
             if weight in self.__mpc_options.keys():
@@ -345,13 +320,10 @@
                 elif weight == 'R':
                     weights[weight] = np.ones((self.__nu,1))
         weights['Z'] = np.ones((self.__nz,1))
-        if 'xl' in self.__var_list:
-            weights['L'] = 1e-5*np.ones((self.__nl,1))
         self.__weights = weights
 
         # create tracking function
         tracking_cost = self.__create_tracking_cost_fun()
->>>>>>> 1ac685f8
         cost_map = tracking_cost.map(self.__N)
 
         # cost function arguments
@@ -379,7 +351,7 @@
         f = ct.mtimes(ct.vertcat(*quad_weights).T, cost_map(*cost_args).T)/self.__N
 
         # terminal cost
-        dxN = self.__trial.nlp.V['xd',-1] - self.__p['ref','xd',-1]
+        dxN = self.__trial.nlp.V['x',-1] - self.__p['ref','x',-1]
         f += ct.mtimes(ct.mtimes((dxN.T, ct.diag(self.__p['P']))),dxN)
 
         return f
@@ -467,11 +439,7 @@
         n_points_x = self.__t_grid_x_coll.shape[0]
         self.__spline_dict = {}
 
-<<<<<<< HEAD
-        for var_type in ['x','u','z']:
-=======
         for var_type in self.__var_list:
->>>>>>> 1ac685f8
             self.__spline_dict[var_type] = {}
             for name in list(variables_dict[var_type].keys()):
                 self.__spline_dict[var_type][name] = {}
@@ -479,18 +447,7 @@
                     if var_type == 'x':
                         values, time_grid = viz_tools.merge_x_values(V_opt, name, j, plot_dict, cosmetics)
                         self.__spline_dict[var_type][name][j] = ct.interpolant(name+str(j), 'bspline', [[0]+time_grid], [values[-1]]+values, {}).map(n_points_x)
-<<<<<<< HEAD
-                    elif var_type == 'u':
-                        values, time_grid = viz_tools.merge_z_values(V_opt, var_type, name, j, plot_dict, cosmetics)
-                        if all(v == 0 for v in values):
-                            self.__spline_dict[var_type][name][j] = ct.Function(name+str(j), [ct.SX.sym('t',n_points)], [np.zeros((1,n_points))])
-                        else:
-                            self.__spline_dict[var_type][name][j] = ct.interpolant(name+str(j), 'bspline', [[0]+time_grid], [values[-1]]+values, {}).map(n_points)
-                    elif var_type == 'z':
-                        values, time_grid = viz_tools.merge_z_values(V_opt, var_type, name, j, plot_dict, cosmetics)
-                        self.__spline_dict[var_type][name][j] = ct.interpolant(name+str(j), 'bspline', [[0]+time_grid], [values[-1]]+values, {}).map(n_points)
-=======
-                    elif var_type in ['xa', 'xl'] or (var_type == 'u' and self.__mpc_options['u_param'] == 'poly'):
+                    elif var_type == 'z' or (var_type == 'u' and self.__mpc_options['u_param'] == 'poly'):
                         values, time_grid = viz_tools.merge_xa_values(V_opt, var_type, name, j, plot_dict, cosmetics)
                         if all(v == 0 for v in values) or 'fict' in name:
                             self.__spline_dict[var_type][name][j] = ct.Function(name+str(j), [ct.SX.sym('t',n_points)], [np.zeros((1,n_points))])
@@ -502,7 +459,6 @@
                             self.__spline_dict[var_type][name][j] = ct.Function(name+str(j), [ct.SX.sym('t',self.__N)], [np.zeros((1,self.__N))])
                         else:
                             self.__spline_dict[var_type][name][j] = ct.interpolant(name+str(j), 'bspline', [[0]+time_grid], [values[-1]]+values, {}).map(self.__N)
->>>>>>> 1ac685f8
 
         def spline_interpolator(t_grid, name, j, var_type):
             """ Interpolate reference on specific time grid for specific variable.
@@ -536,11 +492,7 @@
 
         ip_dict = {}
         V_ref = self.__trial.nlp.V(0.0)
-<<<<<<< HEAD
-        for var_type in ['x','u','z']:
-=======
         for var_type in self.__var_list:
->>>>>>> 1ac685f8
             ip_dict[var_type] = []
             for name in list(self.__trial.model.variables_dict[var_type].keys()):
                 for dim in range(self.__trial.model.variables_dict[var_type][name].shape[0]):
@@ -580,16 +532,11 @@
                         V_list.append(np.zeros((self.__nz, 1)))
                         counter_u += 1
                 else:
-<<<<<<< HEAD
-                    for var_type in ['x','z','u']:
+                    for var_type in self.__var_list:
                         if var_type == 'x':
-=======
-                    for var_type in self.__var_list:
-                        if var_type == 'xd':
->>>>>>> 1ac685f8
                             V_list.append(ip_dict[var_type][:,counter_x])
                             counter_x += 1
-                        elif var_type in ['xa','xl'] or (var_type == 'u' and self.__mpc_options['u_param']=='poly'):
+                        elif var_type == 'z' or (var_type == 'u' and self.__mpc_options['u_param']=='poly'):
                             V_list.append(ip_dict[var_type][:,counter])
                     counter += 1
 
@@ -630,22 +577,13 @@
         """
 
         for k in range(self.__N-1):
-<<<<<<< HEAD
             self.__w0['coll_var',k,:,'x'] = self.__w0['coll_var',k+1,:,'x']
-            self.__w0['coll_var',k,:,'u']  = self.__w0['coll_var',k+1,:,'u']
-            self.__w0['coll_var',k,:,'z'] = self.__w0['coll_var',k+1,:,'z']
-            self.__w0['x',k] = self.__w0['x',k+1]
-=======
-            self.__w0['coll_var',k,:,'xd'] = self.__w0['coll_var',k+1,:,'xd']
             if self.__mpc_options['u_param'] == 'poly':
                 self.__w0['coll_var',k,:,'u']  = self.__w0['coll_var',k+1,:,'u']
             elif self.__mpc_options['u_param'] == 'zoh':
                 self.__w0['u',k] = self.__w0['u',k+1]
-            self.__w0['coll_var',k,:,'xa'] = self.__w0['coll_var',k+1,:,'xa']
-            if 'xl' in self.__var_list:
-                self.__w0['coll_var',k,:,'xl'] = self.__w0['coll_var',k+1,:,'xl']
-            self.__w0['xd',k] = self.__w0['xd',k+1]
->>>>>>> 1ac685f8
+            self.__w0['coll_var',k,:,'z'] = self.__w0['coll_var',k+1,:,'z']
+            self.__w0['x',k] = self.__w0['x',k+1]
 
         return None
 
@@ -703,8 +641,8 @@
         import awebox.opti.preparation as prep
         V_dummy = self.__trial.nlp.V(0.0)
         p_fix_num = prep.set_p_fix_num(V_dummy, self.__trial.nlp, self.__trial.model, V_dummy, self.__trial.options['solver'])
-        x0 = self.__trial.model.variables_dict['xd'](self.__p['x0'])
-        xN = self.__trial.model.variables_dict['xd'](self.__trial.nlp.V(self.__p['ref'])['xd',-1])
+        x0 = self.__trial.model.variables_dict['x'](self.__p['x0'])
+        xN = self.__trial.model.variables_dict['x'](self.__trial.nlp.V(self.__p['ref'])['x',-1])
 
         # fill in P
         p_list = []
@@ -712,7 +650,7 @@
 
             canonical = self.__trial.nlp.P.getCanonicalIndex(k)
             
-            if canonical[0] == 'p' and canonical[1] == 'ref' and canonical[2] == 'xd':
+            if canonical[0] == 'p' and canonical[1] == 'ref' and canonical[2] == 'x':
                 if canonical[3] == 0:
                     name = canonical[4]
                     dim = canonical[5]
