--- conflicted
+++ resolved
@@ -231,39 +231,23 @@
     inequalities_at_shooting_nodes = u_zoh_ineq_shoot
     inequalities_at_collocation_nodes = u_poly or u_zoh_ineq_coll
     mdl_ineq_fun = model_constraints_list.get_function(nlp_options, model_variables, model_parameters, 'ineq')
-<<<<<<< HEAD
-    if inequalities_at_collocation_nodes:
-        mdl_ineq_map = mdl_ineq_fun.map('mdl_ineq_map', parallellization, coll_nodes, [], [])
-    elif inequalities_at_shooting_nodes:
-        mdl_ineq_map = mdl_ineq_fun.map('mdl_ineq_map', parallellization, shooting_nodes, [], [])
-=======
     if nlp_options['compile_subfunctions']:
         mdl_ineq_fun = cf.CachedFunction(nlp_options['compilation_file_name']+'_mdl_ineq', mdl_ineq_fun, do_compile=nlp_options['compile_subfunctions'])
 
->>>>>>> fd7d0a9b
     mdl_eq_fun = model_constraints_list.get_function(nlp_options, model_variables, model_parameters, 'eq')
     if nlp_options['compile_subfunctions']:
         mdl_eq_fun = cf.CachedFunction(nlp_options['compilation_file_name']+'_mdl_eq', mdl_eq_fun, do_compile=nlp_options['compile_subfunctions'])
 
     # evaluate constraint functions
-<<<<<<< HEAD
-    if inequalities_at_collocation_nodes:
-        ocp_ineqs_expr = mdl_ineq_map(coll_vars, coll_params)
-    elif inequalities_at_shooting_nodes:
-        ocp_ineqs_expr = mdl_ineq_map(shooting_vars, shooting_params)
-    ocp_eqs_expr = mdl_eq_map(coll_vars, coll_params)
-    ocp_eqs_shooting_expr = mdl_shooting_eq_map(shooting_vars, shooting_params)
-=======
     if nlp_options['parallelization']['map_type'] == 'for-loop':
 
-        if nlp_options['collocation']['u_param'] == 'poly':
-            # ocp_ineqs_expr = mdl_ineq_map(coll_vars, coll_params)
+        if inequalities_at_collocation_nodes:
             ocp_ineqs_list = []
             for k in range(coll_vars.shape[1]):
                 ocp_ineqs_list.append(mdl_ineq_fun(coll_vars[:,k], coll_params[:,k]))
             ocp_ineqs_expr = cas.horzcat(*ocp_ineqs_list)
 
-        elif nlp_options['collocation']['u_param'] == 'zoh':
+        elif inequalities_at_shooting_nodes:
             ocp_ineqs_list = []
             for k in range(shooting_vars.shape[1]):
                 ocp_ineqs_list.append(mdl_ineq_fun(shooting_vars[:,k], shooting_params[:,k]))
@@ -281,10 +265,10 @@
 
     elif nlp_options['parallelization']['map_type'] == 'map':
 
-        if nlp_options['collocation']['u_param'] == 'zoh':
+        if inequalities_at_shooting_nodes:
             mdl_ineq_map = mdl_ineq_fun.map('mdl_ineq_map', parallellization, shooting_nodes, [], [])
             ocp_ineqs_expr = mdl_ineq_map(shooting_vars, shooting_params)
-        elif nlp_options['collocation']['u_param'] == 'poly':
+        elif inequalities_at_collocation_nodes:
             mdl_ineq_map = mdl_ineq_fun.map('mdl_ineq_map', parallellization, coll_nodes, [], [])
             ocp_ineqs_expr = mdl_ineq_map(coll_vars, coll_params)
 
@@ -293,7 +277,6 @@
 
         ocp_eqs_expr = mdl_eq_map(coll_vars, coll_params)
         ocp_eqs_shooting_expr = mdl_shooting_eq_map(shooting_vars, shooting_params)
->>>>>>> fd7d0a9b
 
     # sort constraints to obtain desired sparsity structure
     for kdx in range(n_k):
