#
#    This file is part of awebox.
#
#    awebox -- A modeling and optimization framework for multi-kite AWE systems.
#    Copyright (C) 2017-2020 Jochem De Schutter, Rachel Leuthold, Moritz Diehl,
#                            ALU Freiburg.
#    Copyright (C) 2018-2020 Thilo Bronnenmeyer, Kiteswarms Ltd.
#    Copyright (C) 2016      Elena Malz, Sebastien Gros, Chalmers UT.
#
#    awebox is free software; you can redistribute it and/or
#    modify it under the terms of the GNU Lesser General Public
#    License as published by the Free Software Foundation; either
#    version 3 of the License, or (at your option) any later version.
#
#    awebox is distributed in the hope that it will be useful,
#    but WITHOUT ANY WARRANTY; without even the implied warranty of
#    MERCHANTABILITY or FITNESS FOR A PARTICULAR PURPOSE.  See the GNU
#    Lesser General Public License for more details.
#
#    You should have received a copy of the GNU Lesser General Public
#    License along with awebox; if not, write to the Free Software Foundation,
#    Inc., 51 Franklin Street, Fifth Floor, Boston, MA  02110-1301  USA
#
#
'''
var_bounds code of the awebox
takes variable struct and options to and model inequalities, generates constraint structures, and defines the nlp constraints
python-3.5 / casadi-3.4.5
- refactored from awebox code (elena malz, chalmers; jochem de schutter, alu-fr; rachel leuthold, alu-fr), 2018
- edited: rachel leuthold, jochem de schutter alu-fr 2020
'''

import casadi.tools as cas

import awebox.tools.struct_operations as struct_op
import awebox.tools.performance_operations as perf_op
import awebox.tools.print_operations as print_op

from awebox.logger.logger import Logger as awelogger
import awebox.ocp.operation as operation

def get_scaled_variable_bounds(nlp_options, V, model):

    # initialize
    vars_lb = V(-cas.inf)
    vars_ub = V(cas.inf)

    distinct_variables = struct_op.get_distinct_V_indices(V)

    n_k = nlp_options['n_k']
    d = nlp_options['collocation']['d']

    periodic = perf_op.determine_if_periodic(nlp_options)

    # fill in bounds
    for canonical in distinct_variables:

        [var_is_coll_var, var_type, kdx, ddx, name, dim] = struct_op.get_V_index(canonical)
        use_depending_on_periodicity = ((periodic and (not kdx is None) and (kdx < n_k)) or (not periodic))

<<<<<<< HEAD
        if (var_type == 'x') and (not var_is_coll_var):
=======
        if (var_type == 'xd'):
>>>>>>> 1ac685f8

            if nlp_options['collocation']['u_param'] == 'poly' and var_is_coll_var:
                vars_lb['coll_var', kdx, ddx, var_type, name] = model.variable_bounds[var_type][name]['lb']
                vars_ub['coll_var', kdx, ddx, var_type, name] = model.variable_bounds[var_type][name]['ub']
            
            elif nlp_options['collocation']['u_param'] == 'zoh' and use_depending_on_periodicity  and (not var_is_coll_var):
                vars_lb[var_type, kdx, name] = model.variable_bounds[var_type][name]['lb']
                vars_ub[var_type, kdx, name] = model.variable_bounds[var_type][name]['ub']

            [vars_lb, vars_ub] = assign_phase_fix_bounds(nlp_options, model, vars_lb, vars_ub, var_is_coll_var,
                                                            var_type, kdx, ddx, name)

        elif (var_type in {'z', 'u'}):
            if (var_type in V.keys()) and (not var_is_coll_var):

                vars_lb[var_type, kdx, name] = model.variable_bounds[var_type][name]['lb']
                vars_ub[var_type, kdx, name] = model.variable_bounds[var_type][name]['ub']

            elif nlp_options['collocation']['u_param'] == 'poly' and var_is_coll_var:
                vars_lb['coll_var', kdx, ddx, var_type, name] = model.variable_bounds[var_type][name]['lb']
                vars_ub['coll_var', kdx, ddx, var_type, name] = model.variable_bounds[var_type][name]['ub']

        elif (var_type == 'theta'):
            vars_lb[var_type, name] = model.variable_bounds[var_type][name]['lb']
            vars_ub[var_type, name] = model.variable_bounds[var_type][name]['ub']

        elif (var_type == 'phi'):
            vars_lb[var_type, name] = model.parameter_bounds[name]['lb']
            vars_ub[var_type, name] = model.parameter_bounds[name]['ub']

    return [vars_lb, vars_ub]

def assign_phase_fix_bounds(nlp_options, model, vars_lb, vars_ub, coll_flag, var_type, kdx, ddx, name):

    # drag-mode phase fixing: fix y-speed of first system node
    if (kdx == 0) and (not coll_flag) and (name == 'dq10') and (nlp_options['system_type'] == 'drag_mode'):
        vars_lb[var_type, 0, name, 1] = 0.0
        vars_ub[var_type, 0, name, 1] = 0.0

    # lift-mode phase fixing
    switch_kdx = round(nlp_options['n_k'] * nlp_options['phase_fix_reelout'])
    in_reelout_phase = (kdx < switch_kdx)

    n_k = nlp_options['n_k']

    periodic, _, _, _, _, _, _ = operation.get_operation_conditions(nlp_options)

    if name == 'dl_t':

        if nlp_options['phase_fix'] == 'single_reelout':

            # we cannot constraint ALL THREE OF kdx == 0 and kdx == n_k and periodicity.
<<<<<<< HEAD
            condition = (var_type == 'x') and (not coll_flag)
            if periodic:
                condition = (var_type == 'x') and (not coll_flag) and (kdx > 0)
=======
            condition = (var_type == 'xd') and (not coll_flag) and nlp_options['collocation']['u_param'] == 'zoh'
            if periodic:
                condition = (condition and (kdx > 0))
>>>>>>> 1ac685f8

            if condition:
                if kdx == (n_k):
                    vars_lb[var_type, kdx, name] = 0.0
                    vars_ub[var_type, kdx, name] = 0.0

                elif in_reelout_phase:
                    vars_lb[var_type, kdx, name] = 0.0
                    vars_ub[var_type, kdx, name] = model.variable_bounds[var_type][name]['ub']
                else:
                    vars_lb[var_type, kdx, name] = model.variable_bounds[var_type][name]['lb']
                    vars_ub[var_type, kdx, name] = 0.0

            elif nlp_options['collocation']['u_param'] == 'poly':

                if kdx in [n_k, switch_kdx] and (not coll_flag):
                    vars_lb[var_type, kdx, name] = 0.0
                    vars_ub[var_type, kdx, name] = 0.0

                if in_reelout_phase and coll_flag:
                    vars_lb['coll_var', kdx, ddx, var_type, name] = 0.0
                    vars_ub['coll_var', kdx, ddx, var_type, name] = model.variable_bounds[var_type][name]['ub']
                elif not in_reelout_phase and coll_flag:
                    vars_lb['coll_var', kdx, ddx, var_type, name] = model.variable_bounds[var_type][name]['lb']
                    vars_ub['coll_var', kdx, ddx, var_type, name] = 0.0

        elif nlp_options['phase_fix'] == 'simple' and (kdx == 0) and (not coll_flag):

            vars_lb[var_type, kdx, name] = 0.0
            vars_ub[var_type, kdx, name] = 0.0

    pumping_range = nlp_options['pumping_range']
    if name == 'l_t' and (len(pumping_range) == 2) and (pumping_range[0] is not None) and (pumping_range[1] is not None):

        pumping_range_0_scaled = struct_op.var_si_to_scaled('x', 'l_t', nlp_options['pumping_range'][0], model.scaling)
        pumping_range_1_scaled = struct_op.var_si_to_scaled('x', 'l_t', nlp_options['pumping_range'][1], model.scaling)

        if kdx == 0 and (not coll_flag) and nlp_options['pumping_range'][0]:
            vars_lb[var_type, 0, name] = pumping_range_0_scaled
            vars_ub[var_type, 0, name] = pumping_range_0_scaled
        if kdx == switch_kdx and (not coll_flag) and nlp_options['pumping_range'][1]:
            vars_lb[var_type, kdx, name] = pumping_range_1_scaled
            vars_ub[var_type, kdx, name] = pumping_range_1_scaled

    return vars_lb, vars_ub<|MERGE_RESOLUTION|>--- conflicted
+++ resolved
@@ -58,11 +58,7 @@
         [var_is_coll_var, var_type, kdx, ddx, name, dim] = struct_op.get_V_index(canonical)
         use_depending_on_periodicity = ((periodic and (not kdx is None) and (kdx < n_k)) or (not periodic))
 
-<<<<<<< HEAD
-        if (var_type == 'x') and (not var_is_coll_var):
-=======
-        if (var_type == 'xd'):
->>>>>>> 1ac685f8
+        if (var_type == 'x'):
 
             if nlp_options['collocation']['u_param'] == 'poly' and var_is_coll_var:
                 vars_lb['coll_var', kdx, ddx, var_type, name] = model.variable_bounds[var_type][name]['lb']
@@ -115,15 +111,9 @@
         if nlp_options['phase_fix'] == 'single_reelout':
 
             # we cannot constraint ALL THREE OF kdx == 0 and kdx == n_k and periodicity.
-<<<<<<< HEAD
-            condition = (var_type == 'x') and (not coll_flag)
-            if periodic:
-                condition = (var_type == 'x') and (not coll_flag) and (kdx > 0)
-=======
-            condition = (var_type == 'xd') and (not coll_flag) and nlp_options['collocation']['u_param'] == 'zoh'
+            condition = (var_type == 'x') and (not coll_flag) and nlp_options['collocation']['u_param'] == 'zoh'
             if periodic:
                 condition = (condition and (kdx > 0))
->>>>>>> 1ac685f8
 
             if condition:
                 if kdx == (n_k):
