--- conflicted
+++ resolved
@@ -317,7 +317,7 @@
 
     if direct_collocation:
         for kdx in range(nk):
-            
+
             if nlp_options['collocation']['u_param'] == 'zoh':
                 Outputs_list.append(coll_outputs[:,kdx*(d+1)])
 
@@ -352,13 +352,10 @@
     # GET CONSTRAINTS
     # -------------------------------------------
     ocp_cstr_list, ocp_cstr_struct = constraints.get_constraints(nlp_options, V, P, Xdot, model, dae, formulation,
-<<<<<<< HEAD
         Integral_constraint_list, Collocation, Multiple_shooting, ms_z0, ms_xf,
             ms_vars, ms_params, Outputs, Integral_outputs, time_grids)
-=======
         Integral_constraint_list, Integral_outputs, Collocation, Multiple_shooting, ms_z0, ms_xf,
             ms_vars, ms_params, Outputs_struct, time_grids)
->>>>>>> 63ae58a0
 
     return V, P, Xdot_struct, Xdot_fun, ocp_cstr_list, ocp_cstr_struct, Outputs_struct, Outputs_fun, Integral_outputs_struct, Integral_outputs_fun, time_grids, Collocation, Multiple_shooting, global_outputs, global_outputs_fun
 
